"""
AvaTax Software Development Kit for Python.

(c) 2004-2017 Avalara, Inc.

For the full copyright and license information, please view the LICENSE
file that was distributed with this source code.

@author     Robert Bronson
@author     Phil Werner
@author     Adrienne Karnoski
@author     Han Bao
@copyright  2004-2017 Avalara, Inc.
@license    https://www.apache.org/licenses/LICENSE-2.0
@version    TBD
@link       https://github.com/avadev/AvaTax-REST-V2-Python-SDK

TransactionBuilder helps you construct a new transaction using a literate
interface
"""
from datetime import datetime


class TransactionBuilder(object):
    """Transaction builder class."""

<<<<<<< HEAD
    def __init__(self, client, comp_code=None, type_=None, cust_code=None):
        """
        The TransactionBuilder helps you construct a new transaction using a literate interface.
=======
    def __init__(self, client, comp_code, type_, cust_code):
        r""".

        The TransactionBuilder helps you construct a new transaction using a \
        literate interface.
>>>>>>> c1f6fb10

        :param AvaTaxClient  client:     The AvaTaxClient object to use to \
                                            create this transaction
        :param string        comp_code:  The code of the company for this transaction
        :param DocumentType  type:       The type of transaction to create \
                        (See DocumentType::* for a list of allowable values)
        :param string        cust_code:  The customer code for this transaction
        """
        # The client that will be used to create the transaction
        self.client = client
        # Keeps track of line number when adding multiple lines
        self.line_num = 1
        # The in-progress model
        self.create_model = {
            'companyCode': comp_code,
            'customerCode': cust_code,
            'type': type_,
            'date': '{}'.format(datetime.now()),
            'lines': []
        }

    def with_commit(self):
        """
        Set the commit flag of the transaction.

        If commit is set to False, the transaction will only be saved.
        """
        self.create_model['commit'] = True
        return self

    def with_transaction_code(self, code):
        """
        Set a specific transaction code.

        :param  string  code:  Specific tansaction code
        :return:  TransactionBuilder
        """
        self.create_model['code'] = code
        return self

    def with_type(self, type_):
        r"""
        Set the document type.

        :param  string  type: Address Type \
        (See DocumentType::* for a list of allowable values)

        :return: TransactionBuilder
        """
        self.create_model['type'] = type_
        return self

    def with_address(self, address_type, address):
        r"""
        Add an address to this transaction.

        :param  string  address_type:  Address Type \
        (See AddressType::* for a list of allowable values)

        :param  dictionary  address:  A dictionary containing the following
            line1         The street address, attention line, or business name
                            of the location.
            line2         The street address, business name, or apartment/unit
                            number of the location.
            line3         The street address or apartment/unit number
                            of the location.
            city          City of the location.
            region        State or Region of the location.
            postal_code    Postal/zip code of the location.
            country       The two-letter country code of the location.
        :return: TransactionBuilder
        """
        self.create_model.setdefault('addresses', {})
        self.create_model['addresses'][address_type] = address
        return self

<<<<<<< HEAD
    def with_line_address(self, address_type, address):
        """."""
=======
    def with_line_address(self, type_, address):
        r"""
        Add an address to this line.

        :param  string  address_type:  Address Type \
        (See AddressType::* for a list of allowable values)
        :param  dictionary  address:  A dictionary containing the following
            line1         The street address, attention line, or business name
                            of the location.
            line2         The street address, business name, or apartment/unit
                            number of the location.
            line3         The street address or apartment/unit number
                            of the location.
            city          City of the location.
            region        State or Region of the location.
            postal_code    Postal/zip code of the location.
            country       The two-letter country code of the location.
        :return: TransactionBuilder
        """
>>>>>>> c1f6fb10
        temp = self.get_most_recent_line('WithLineAddress')
        temp.setdefault('addresses', {})
        temp['addresses'][address_type] = address
        return self

    def with_latlong(self, address_type, lat, long_):
        r"""
        Add a lat/long coordinate to this transaction.


        :param  string  type:       Address Type \
        (See AddressType::* for a list of allowable values)

        :param  float   lat:   The geolocated latitude for this transaction
        :param  float   long_: The geolocated longitude for this transaction

        :return:  TransactionBuilder
        """
        self.create_model.setdefault('addresses', {})
        self.create_model['addresses'][address_type] = {'latitude': float(lat),
                                                        'longitude': float(long_)}
        return self

    def with_line(self, amount, quantity, item_code, tax_code):
        r"""
        Add a line to the transaction.

        :param  float   amount:    Value of the item.
        :param  float   quantity:  Quantity of the item.
        :param  string  item_code: Code of the item.
        :param  string  tax_code:  Tax Code of the item. If left blank, \
        the default item (P0000000) is assumed.
        :return:  TransactionBuilder
        """
        temp = {
            'number': str(self.line_num),
            'amount': amount,
            'quantity': quantity,
            'itemCode': str(item_code),
            'taxCode': str(tax_code)
        }
        self.create_model['lines'].append(temp)
        self.line_num += 1
        return self

    def with_exempt_line(self, amount, item_code, exemption_code):
        """
        Add a line with an exemption to this transaction.

        :param   float   amount:         The amount of this line item
        :param   string  item_code:      The code for the item
        :param   string  exemption_code:  The exemption code for this line item
        :return:  TransactionBuilder
        """
        temp = {
            'number': str(self.line_num),
            'quantity': 1,
            'amount': amount,
            'exemptionCode': str(exemption_code),
            'itemCode': str(item_code)
        }
        self.create_model['lines'].append(temp)
        self.line_num += 1
        return self

    def with_diagnostics(self):
        """
        Enable diagnostic information.

        - Sets the debugLevel to 'Diagnostic'
        :return: TransactionBuilder
        """
        self.create_model['debugLevel'] = 'Diagnostic'
        return self

    def with_discount_amount(self, discount):
        """
        Set a specific discount amount.

        :param  float  discount: Amount of the discount
        :return: TransactionBuilder
        """
        self.create_model['discount'] = discount
        return self

    def with_item_discount(self, discounted):
        """
        Set if discount is applicable for the current line.

        :param  boolean  discounted: Set true or false for discounted
        :return: TransactionBuilder
        """
        temp = self.get_most_recent_line('WithItemDiscount')
        temp['discounted'] = discounted
        return self

    def with_parameter(self, name, value):
        """
        Add a parameter at the document level.

        :param  string  name: Name of the parameter
        :param  string  value: Value to be assigned to the parameter
        :return: TransactionBuilder
        """
        self.create_model.setdefault('parameters', {})
        self.create_model['parameters'][name] = value
        return self

    def with_line_parameter(self, name, value):
        """
        Add a parameter to the current line.

        :param  string  name: Name of the parameter
        :param  string  value: Value to be assigned to the parameter
        :return: TransactionBuilder
        """
        temp = self.get_most_recent_line('WithLineParameter')
        temp.setdefault('parameters', {})
        temp['parameters'][name] = value
        return self

    def get_most_recent_line(self, member_name=None):
        """
        Check to see if the current model has a line.

        :return: TransactionBuilder
        """
        line = self.create_model['lines']
        if line == []:
            line.append({})
        return line[-1]

    def create(self):
        """
        Create this transaction.

        :return: TransactionModel
        """
        include = None
        return self.client.create_transaction(include, self.create_model)

    def with_line_tax_override(self, type_, reason, tax_amount, tax_date):
        r"""
        Add a line-level Tax Override to the current line.

        A TaxDate override requires a valid DateTime object to be passed.

        :param  string  type:        Type of the Tax Override \
        (See TaxOverrideType::* for a list of allowable values)
        
        :param  string  reason:      Reason of the Tax Override.
        
        :param  float   tax_amount:  Amount of tax to apply. \
        Required for a TaxAmount Override.
        
        :param  date    tax_date:    Date of a Tax Override. \
        Required for a TaxDate Override.

        :return:  TransactionBuilder
        """
        line = self.get_most_recent_line('WithLineTaxOverride')
        line['taxOverride'] = {
            'type': str(type_),
            'reason': str(reason),
            'taxAmount': tax_amount,
            'taxDate': tax_date
        }
        return self

    def with_tax_override(self, type_, reason, tax_amount, tax_date):
        r"""
        Add a document-level Tax Override to the transaction.

        - A TaxDate override requires a valid DateTime object to be passed

        :param  string  type_:       Type of the Tax Override \
        (See TaxOverrideType::* for a list of allowable values)
        :param  string  reason:      Reason of the Tax Override.
        :param  float   tax_amount:  Amount of tax to apply. Required for \
        a TaxAmount Override.
        :param  date    tax_date:    Date of a Tax Override. Required for \
        a TaxDate Override.
        :return:  TransactionBuilder
        """
        self.create_model['taxOverride'] = {
            'type': str(type_),
            'reason': str(reason),
            'taxAmount': tax_amount,
            'taxDate': tax_date
        }
        return self

    def with_separate_address_line(self, amount, type_, address):
        r"""
        Add a line to this transaction.

        :param  float  amount:  Value of the line
        :param  string  type_:  Address Type  \
        (See AddressType::* for a list of allowable values)
        :param  dictionary  address:  A dictionary containing the following
            line1         The street address, attention line, or business name
                            of the location.
            line2         The street address, business name, or apartment/unit
                            number of the location.
            line3         The street address or apartment/unit number
                            of the location.
            city          City of the location.
            region        State or Region of the location.
            postal_code    Postal/zip code of the location.
            country       The two-letter country code of the location.
        :return: TransactionBuilder
        """
        temp = {
            'number': self.line_num,
            'quantity': 1,
            'amount': amount,
            'addresses': {
                type_: address
            }
        }

        self.create_model['lines'].append(temp)
        self.line_num += 1
        return self

    def create_adjustment_request(self, desc, reason):
        r""".

        Create a transaction adjustment request that can be used with the \
        AdjustTransaction() API call.

        :return: AdjustTransactionModel
        """
        return {
            'newTransaction': self.create_model,
            'adjustmentDescription': desc,
            'adjustmentReason': reason
        }


if __name__ == '__main__':  # pragma no cover
    address_1 = {   "line1": "2000 Main Street",
                    "city": "Irvine",
                    "region": "CA",
                    "country": "US",
                    "postalCode": "92614"}
    address_2 = {
                    "line1": "1100 2nd Ave",
                    "city": "Seattle",
                    "region": "WA",
                    "country": "US",
                    "postalCode": "98101"
                }

    trans_detail = {'amount': 100,
                  'description': 'Yarn',
                   'itemCode': 'Y0001',
                   'number': '1',
                   'quantity': 1,
                   'taxCode': 'PS081282'}<|MERGE_RESOLUTION|>--- conflicted
+++ resolved
@@ -24,17 +24,11 @@
 class TransactionBuilder(object):
     """Transaction builder class."""
 
-<<<<<<< HEAD
-    def __init__(self, client, comp_code=None, type_=None, cust_code=None):
-        """
-        The TransactionBuilder helps you construct a new transaction using a literate interface.
-=======
     def __init__(self, client, comp_code, type_, cust_code):
         r""".
 
         The TransactionBuilder helps you construct a new transaction using a \
         literate interface.
->>>>>>> c1f6fb10
 
         :param AvaTaxClient  client:     The AvaTaxClient object to use to \
                                             create this transaction
@@ -111,11 +105,7 @@
         self.create_model['addresses'][address_type] = address
         return self
 
-<<<<<<< HEAD
     def with_line_address(self, address_type, address):
-        """."""
-=======
-    def with_line_address(self, type_, address):
         r"""
         Add an address to this line.
 
@@ -134,7 +124,6 @@
             country       The two-letter country code of the location.
         :return: TransactionBuilder
         """
->>>>>>> c1f6fb10
         temp = self.get_most_recent_line('WithLineAddress')
         temp.setdefault('addresses', {})
         temp['addresses'][address_type] = address
@@ -284,12 +273,9 @@
 
         :param  string  type:        Type of the Tax Override \
         (See TaxOverrideType::* for a list of allowable values)
-        
         :param  string  reason:      Reason of the Tax Override.
-        
         :param  float   tax_amount:  Amount of tax to apply. \
         Required for a TaxAmount Override.
-        
         :param  date    tax_date:    Date of a Tax Override. \
         Required for a TaxDate Override.
 
