--- conflicted
+++ resolved
@@ -25,7 +25,6 @@
     """Transaction builder class."""
 
     def __init__(self, client, comp_code, type_, cust_code):
-<<<<<<< HEAD
         r""".
 
         The TransactionBuilder helps you construct a new transaction using a \
@@ -36,18 +35,6 @@
         :param string        comp_code:  The code of the company for this transaction
         :param DocumentType  type:       The type of transaction to create \
                         (See DocumentType::* for a list of allowable values)
-=======
-        """
-        Construct a new transaction using a literate interface.
-
-        :param AvaTaxClient  client:     The AvaTaxClient object to use to
-                                         create this transaction
-        :param string        comp_code:  The code of the company for this
-                                         transaction
-        :param DocumentType  type:       The type of transaction to create
-                                         (See DocumentType::* for a list of
-                                         allowable values)
->>>>>>> 870e5fde
         :param string        cust_code:  The customer code for this transaction
         """
         # The client that will be used to create the transaction
@@ -86,13 +73,9 @@
         r"""
         Set the document type.
 
-<<<<<<< HEAD
         :param  string  type: Address Type \
         (See DocumentType::* for a list of allowable values)
-=======
-        :param  string  type: (See DocumentType::* for a list of allowable
-                               values)
->>>>>>> 870e5fde
+
         :return: TransactionBuilder
         """
         self.create_model['type'] = type_
@@ -102,13 +85,9 @@
         r"""
         Add an address to this transaction.
 
-<<<<<<< HEAD
         :param  string  address_type:  Address Type \
         (See AddressType::* for a list of allowable values)
-=======
-        :param  string  address_type:  Address Type (See AddressType::* for a
-                                                     list of allowable values)
->>>>>>> 870e5fde
+
         :param  dictionary  address:  A dictionary containing the following
             line1         The street address, attention line, or business name
                             of the location.
@@ -153,17 +132,13 @@
         r"""
         Add a lat/long coordinate to this transaction.
 
-<<<<<<< HEAD
+
         :param  string  type:       Address Type \
         (See AddressType::* for a list of allowable values)
-        :param  float   lat:   The latitude of the geolocation for this transaction
-        :param  float   long_:  The longitude of the geolocation for this transaction
-=======
-        :param  string  type:       Address Type (See AddressType::* for a list
-                                                  of allowable values)
+
         :param  float   lat:   The geolocated latitude for this transaction
         :param  float   long_: The geolocated longitude for this transaction
->>>>>>> 870e5fde
+
         :return:  TransactionBuilder
         """
         self.create_model['addresses'][address_type] = {'latitude': lat,
@@ -177,13 +152,8 @@
         :param  float   amount:    Value of the item.
         :param  float   quantity:  Quantity of the item.
         :param  string  item_code: Code of the item.
-<<<<<<< HEAD
         :param  string  tax_code:  Tax Code of the item. If left blank, \
         the default item (P0000000) is assumed.
-=======
-        :param  string  tax_code:  Tax Code of the item. If left blank, the
-                                   default item (P0000000) is assumed.
->>>>>>> 870e5fde
         :return:  TransactionBuilder
         """
         temp = {
@@ -293,24 +263,17 @@
 
         A TaxDate override requires a valid DateTime object to be passed.
 
-<<<<<<< HEAD
         :param  string  type:        Type of the Tax Override \
         (See TaxOverrideType::* for a list of allowable values)
+        
         :param  string  reason:      Reason of the Tax Override.
+        
         :param  float   tax_amount:  Amount of tax to apply. \
         Required for a TaxAmount Override.
+        
         :param  date    tax_date:    Date of a Tax Override. \
         Required for a TaxDate Override.
-=======
-        :param  string  type:        Type of the Tax Override
-                                     (See TaxOverrideType::* for a list
-                                     of allowable values)
-        :param  string  reason:      Reason of the Tax Override.
-        :param  float   tax_amount:  Amount of tax to apply. Required for a
-                                     TaxAmount Override.
-        :param  date    tax_date:    Date of a Tax Override. Required for a
-                                     TaxDate Override.
->>>>>>> 870e5fde
+
         :return:  TransactionBuilder
         """
         line = self.get_most_recent_line('WithLineTaxOverride')
