<<<<<<< HEAD
"""
*AvaTax Software Development Kit for Python
*
*(c) 2004-2017 Avalara, Inc.
*
 * For the full copyright and license information, please view the LICENSE
 * file that was distributed with this source code.
 *
 * @author     Robert Bronson
 * @author     Phil Werner
 * @author     Adrienne Karnoski
 * @author     Han Bao
 * @copyright  2004-2017 Avalara, Inc.
 * @license    https://www.apache.org/licenses/LICENSE-2.0
 * @version    
 * @link       https://github.com/avadev/AvaTax-REST-V2-Python-SDK
 *
 """
=======
from sandbox_client import SandboxClient


class Client(SandboxClient):
    """."""

    def __init__(self, app_name, app_version, machine_name):
        """Init regular client obj."""
        super(Client, self).__init__(app_name, app_version, machine_name)
        self.base_url = 'https://rest.avatax.com'
>>>>>>> c662b55b
<|MERGE_RESOLUTION|>--- conflicted
+++ resolved
@@ -1,4 +1,3 @@
-<<<<<<< HEAD
 """
 *AvaTax Software Development Kit for Python
 *
@@ -17,7 +16,7 @@
  * @link       https://github.com/avadev/AvaTax-REST-V2-Python-SDK
  *
  """
-=======
+
 from sandbox_client import SandboxClient
 
 
@@ -28,4 +27,3 @@
         """Init regular client obj."""
         super(Client, self).__init__(app_name, app_version, machine_name)
         self.base_url = 'https://rest.avatax.com'
->>>>>>> c662b55b
