import requests
from _str_version import str_type


class Mixin:
    """Mixin class contain methods attached to Client class."""

    r"""
    Reset this account's license key
    
    Resets the existing license key for this account to a new key.
      To reset your account, you must specify the ID of the account you wish to reset and confirm the action.
      This API is only available to account administrators for the account in question, and may only be called after
      an account has been activated by reading and accepting Avalara's terms and conditions. To activate your account
      please log onto the AvaTax website or call the `ActivateAccount` API.
      Resetting a license key cannot be undone. Any previous license keys will immediately cease to work when a new key is created.
      When you call this API, all account administrators for this account will receive an email with the newly updated license key.
      The email will specify which user reset the license key and it will contain the new key to use to update your connectors.
    
      :param id_ [int] The ID of the account you wish to update.
      :param model [ResetLicenseKeyModel] A request confirming that you wish to reset the license key of this account.
      :return LicenseKeyModel
    """
    def account_reset_license_key(self, id_, model):
        return requests.post('{}/api/v2/accounts/{}/resetlicensekey'.format(self.base_url, id_),
                               auth=self.auth, headers=self.client_header, json=model, 
                               timeout=self.timeout_limit if self.timeout_limit else 10)

    r"""
    Activate an account by accepting terms and conditions
    
    Activate the account specified by the unique accountId number.
      This activation request can only be called by account administrators. You must indicate
      that you have read and accepted Avalara's terms and conditions to call this API.
      Once you have activated your account, use the `AccountResetLicenseKey` API to generate
      a license key for your account.
      If you have not read or accepted the terms and conditions, this API call will return the
      unchanged account model.
    
      :param id_ [int] The ID of the account to activate
      :param include [string] Elements to include when fetching the account
      :param model [ActivateAccountModel] The activation request
      :return AccountModel
    """
    def activate_account(self, id_, model, include=None):
        return requests.post('{}/api/v2/accounts/{}/activate'.format(self.base_url, id_),
                               auth=self.auth, headers=self.client_header, params=include, json=model, 
                               timeout=self.timeout_limit if self.timeout_limit else 10)

    r"""
    Retrieve a single account
    
    Get the account object identified by this URL.
      You may use the '$include' parameter to fetch additional nested data:
      * Subscriptions
      * Users
    
      :param id_ [int] The ID of the account to retrieve
      :param include [string] A comma separated list of special fetch options
      :return AccountModel
    """
    def get_account(self, id_, include=None):
        return requests.get('{}/api/v2/accounts/{}'.format(self.base_url, id_),
                               auth=self.auth, headers=self.client_header, params=include, 
                               timeout=self.timeout_limit if self.timeout_limit else 10)

    r"""
    Get configuration settings for this account
    
    Retrieve a list of all configuration settings tied to this account.
      Configuration settings provide you with the ability to control features of your account and of your
      tax software. The category names `TaxServiceConfig` and `AddressServiceConfig` are reserved for
      Avalara internal software configuration values; to store your own account-level settings, please
      create a new category name that begins with `X-`, for example, `X-MyCustomCategory`.
      Account settings are permanent settings that cannot be deleted. You can set the value of an
      account setting to null if desired.
      Avalara-based account settings for `TaxServiceConfig` and `AddressServiceConfig` affect your account's
      tax calculation and address resolution, and should only be changed with care.
    
      :param id_ [int] 
      :return AccountConfigurationModel
    """
    def get_account_configuration(self, id_):
        return requests.get('{}/api/v2/accounts/{}/configuration'.format(self.base_url, id_),
                               auth=self.auth, headers=self.client_header, params=None, 
                               timeout=self.timeout_limit if self.timeout_limit else 10)

    r"""
    Change configuration settings for this account
    
    Update configuration settings tied to this account.
      Configuration settings provide you with the ability to control features of your account and of your
      tax software. The category names `TaxServiceConfig` and `AddressServiceConfig` are reserved for
      Avalara internal software configuration values; to store your own account-level settings, please
      create a new category name that begins with `X-`, for example, `X-MyCustomCategory`.
      Account settings are permanent settings that cannot be deleted. You can set the value of an
      account setting to null if desired.
      Avalara-based account settings for `TaxServiceConfig` and `AddressServiceConfig` affect your account's
      tax calculation and address resolution, and should only be changed with care.
    
      :param id_ [int] 
      :param model [AccountConfigurationModel] 
      :return AccountConfigurationModel
    """
    def set_account_configuration(self, id_, model):
        return requests.post('{}/api/v2/accounts/{}/configuration'.format(self.base_url, id_),
                               auth=self.auth, headers=self.client_header, json=model, 
                               timeout=self.timeout_limit if self.timeout_limit else 10)

    r"""
    Retrieve geolocation information for a specified address
    
    Resolve an address against Avalara's address-validation system. If the address can be resolved, this API
      provides the latitude and longitude of the resolved location. The value 'resolutionQuality' can be used
      to identify how closely this address can be located. If the address cannot be clearly located, use the
      'messages' structure to learn more about problems with this address.
      This is the same API as the POST /api/v2/addresses/resolve endpoint.
      Both verbs are supported to provide for flexible implementation.
    
      :param line1 [string] Line 1
      :param line2 [string] Line 2
      :param line3 [string] Line 3
      :param city [string] City
      :param region [string] State / Province / Region
      :param postalCode [string] Postal Code / Zip Code
      :param country [string] Two character ISO 3166 Country Code (see /api/v2/definitions/countries for a full list)
      :param textCase [TextCase] selectable text case for address validation (See TextCase::* for a list of allowable values)
      :param latitude [decimal] Geospatial latitude measurement
      :param longitude [decimal] Geospatial longitude measurement
      :return AddressResolutionModel
    """
    def resolve_address(self, include=None):
        return requests.get('{}/api/v2/addresses/resolve'.format(self.base_url),
                               auth=self.auth, headers=self.client_header, params=include, 
                               timeout=self.timeout_limit if self.timeout_limit else 10)

    r"""
    Retrieve geolocation information for a specified address
    
    Resolve an address against Avalara's address-validation system. If the address can be resolved, this API
      provides the latitude and longitude of the resolved location. The value 'resolutionQuality' can be used
      to identify how closely this address can be located. If the address cannot be clearly located, use the
      'messages' structure to learn more about problems with this address.
      This is the same API as the GET /api/v2/addresses/resolve endpoint.
      Both verbs are supported to provide for flexible implementation.
    
      :param model [AddressValidationInfo] The address to resolve
      :return AddressResolutionModel
    """
    def resolve_address_post(self, model):
        return requests.post('{}/api/v2/addresses/resolve'.format(self.base_url),
                               auth=self.auth, headers=self.client_header, json=model, 
                               timeout=self.timeout_limit if self.timeout_limit else 10)

    r"""
    Approve an advanced rule script to run.
    
    This API is available by invite only and implementation support is required.
      Please contact your Customer Account Manager if you are interested in using
      Advanced Rules in your AvaTax integration.
    
      :param accountId [int] The ID of the account that owns the Advanced Rule.
      :param scriptType [AdvancedRuleScriptType] The script transform type: Request or Response. (See AdvancedRuleScriptType::* for a list of allowable values)
      :return AdvancedRuleScriptModel
    """
    def approve_advanced_rule_script(self, accountId, scriptType):
        return requests.post('{}/api/v2/accounts/{}/advancedrulescripts/{}/approve'.format(self.base_url, accountId, scriptType),
                               auth=self.auth, headers=self.client_header, params=None, 
                               timeout=self.timeout_limit if self.timeout_limit else 10)

    r"""
    Create an advanced rule.
    
    This API is available by invite only and implementation support is required.
      Please contact your Customer Account Manager if you are interested in using
      Advanced Rules in your AvaTax integration.
    
      :param accountId [int] The ID of the account that will own the Advanced Rule.
      :param scriptType [AdvancedRuleScriptType] The script transform type, Request or Response. (See AdvancedRuleScriptType::* for a list of allowable values)
      :param crashBehavior [AdvancedRuleCrashBehavior] The behavior the script should take if it crashes: Fail or Proceed. (See AdvancedRuleCrashBehavior::* for a list of allowable values)
      :param file [String] The JavaScript file containing the advanced rule.
      :return string
    """
    def create_advanced_rule_script(self, accountId, scriptType, include=None):
        return requests.post('{}/api/v2/accounts/{}/advancedrulescripts/{}'.format(self.base_url, accountId, scriptType),
                               auth=self.auth, headers=self.client_header, params=include, 
                               timeout=self.timeout_limit if self.timeout_limit else 10)

    r"""
    Create a lookup table for an advanced rule
    
    This API is available by invite only and implementation support is required.
      Please contact your Customer Account Manager if you are interested in using
      Advanced Rules in your AvaTax integration.
    
      :param accountId [int] The ID of the account that owns the Advanced Rule.
      :param csvTableName [string] The name to assign the CSV lookup table.
      :param file [String] A CSV file containing lookup data for an advanced rule.
      :return string
    """
    def create_advanced_rule_table(self, accountId, csvTableName):
        return requests.post('{}/api/v2/accounts/{}/advancedruletables/{}'.format(self.base_url, accountId, csvTableName),
                               auth=self.auth, headers=self.client_header, params=None, 
                               timeout=self.timeout_limit if self.timeout_limit else 10)

    r"""
    Delete an account's active advanced rule
    
    This API is available by invite only and implementation support is required.
      Please contact your Customer Account Manager if you are interested in using
      Advanced Rules in your AvaTax integration.
    
      :param accountId [int] The ID of the account that owns the Advanced Rule.
      :param scriptType [AdvancedRuleScriptType] The script transform type: Request or Response. (See AdvancedRuleScriptType::* for a list of allowable values)
      :return ErrorDetail
    """
    def delete_advanced_rule_script(self, accountId, scriptType):
        return requests.delete('{}/api/v2/accounts/{}/advancedrulescripts/{}'.format(self.base_url, accountId, scriptType),
                               auth=self.auth, headers=self.client_header, params=None, 
                               timeout=self.timeout_limit if self.timeout_limit else 10)

    r"""
    Delete a lookup table for an advanced rule.
    
    This API is available by invite only and implementation support is required.
      Please contact your Customer Account Manager if you are interested in using
      Advanced Rules in your AvaTax integration.
    
      :param accountId [int] The ID of the account that owns the Advanced Rule.
      :param csvTableName [string] The name of the CSV lookup table to delete.
      :return ErrorDetail
    """
    def delete_advanced_rule_table(self, accountId, csvTableName):
        return requests.delete('{}/api/v2/accounts/{}/advancedruletables/{}'.format(self.base_url, accountId, csvTableName),
                               auth=self.auth, headers=self.client_header, params=None, 
                               timeout=self.timeout_limit if self.timeout_limit else 10)

    r"""
    Disable an advanced rule so that it cannot be run.
    
    This API is available by invite only and implementation support is required.
      Please contact your Customer Account Manager if you are interested in using
      Advanced Rules in your AvaTax integration. ///
    
      :param accountId [int] 
      :param scriptType [AdvancedRuleScriptType] The script transform type: Request or Response. (See AdvancedRuleScriptType::* for a list of allowable values)
      :return AdvancedRuleScriptModel
    """
    def disable_advanced_rule_script(self, accountId, scriptType):
        return requests.post('{}/api/v2/accounts/{}/advancedrulescripts/{}/disable'.format(self.base_url, accountId, scriptType),
                               auth=self.auth, headers=self.client_header, params=None, 
                               timeout=self.timeout_limit if self.timeout_limit else 10)

    r"""
    Enable an approved advanced rule so that it can be run.
    
    This API is available by invite only and implementation support is required.
      Please contact your Customer Account Manager if you are interested in using
      Advanced Rules in your AvaTax integration.
    
      :param accountId [int] 
      :param scriptType [AdvancedRuleScriptType] The script transform type: Request or Response. (See AdvancedRuleScriptType::* for a list of allowable values)
      :return AdvancedRuleScriptModel
    """
    def enable_advanced_rule_script(self, accountId, scriptType):
        return requests.post('{}/api/v2/accounts/{}/advancedrulescripts/{}/enable'.format(self.base_url, accountId, scriptType),
                               auth=self.auth, headers=self.client_header, params=None, 
                               timeout=self.timeout_limit if self.timeout_limit else 10)

    r"""
    Get an account's advanced rule script.
    
    This API is available by invite only and implementation support is required.
      Please contact your Customer Account Manager if you are interested in using
      Advanced Rules in your AvaTax integration.
    
      :param accountId [int] The ID of the account that owns the Advanced Rule.
      :param scriptType [AdvancedRuleScriptType] The script transform type: Request or Response. (See AdvancedRuleScriptType::* for a list of allowable values)
      :return AdvancedRuleScriptModel
    """
    def get_advanced_rule_script(self, accountId, scriptType):
        return requests.get('{}/api/v2/accounts/{}/advancedrulescripts/{}'.format(self.base_url, accountId, scriptType),
                               auth=self.auth, headers=self.client_header, params=None, 
                               timeout=self.timeout_limit if self.timeout_limit else 10)

    r"""
    Get an advanced rule lookup table for an account
    
    This API is available by invite only and implementation support is required.
      Please contact your Customer Account Manager if you are interested in using
      Advanced Rules in your AvaTax integration.
    
      :param accountId [int] The ID of the account that owns the Advanced Rule.
      :param csvTableName [string] The name of the CSV lookup table to get.
      :return AdvancedRuleTableModel
    """
    def get_advanced_rule_table(self, accountId, csvTableName):
        return requests.get('{}/api/v2/accounts/{}/advancedruletables/{}'.format(self.base_url, accountId, csvTableName),
                               auth=self.auth, headers=self.client_header, params=None, 
                               timeout=self.timeout_limit if self.timeout_limit else 10)

    r"""
    Get all advanced rule lookup tables for an account
    
    This API is available by invite only and implementation support is required.
      Please contact your Customer Account Manager if you are interested in using
      Advanced Rules in your AvaTax integration.
    
      :param accountId [int] The ID of the account that owns the Advanced Rule.
      :return AdvancedRuleTableModel
    """
    def get_advanced_rule_tables(self, accountId):
        return requests.get('{}/api/v2/accounts/{}/advancedruletables'.format(self.base_url, accountId),
                               auth=self.auth, headers=self.client_header, params=None, 
                               timeout=self.timeout_limit if self.timeout_limit else 10)

    r"""
    Unapprove an advanced rule script so that it cannot be run.
    
    This API is available by invite only and implementation support is required.
      Please contact your Customer Account Manager if you are interested in using
      Advanced Rules in your AvaTax integration.
    
      :param accountId [int] The ID of the account that owns the Advanced Rule.
      :param scriptType [AdvancedRuleScriptType] The script transform type: Request or Response. (See AdvancedRuleScriptType::* for a list of allowable values)
      :return AdvancedRuleScriptModel
    """
    def unapprove_advanced_rule_script(self, accountId, scriptType):
        return requests.post('{}/api/v2/accounts/{}/advancedrulescripts/{}/unapprove'.format(self.base_url, accountId, scriptType),
                               auth=self.auth, headers=self.client_header, params=None, 
                               timeout=self.timeout_limit if self.timeout_limit else 10)

    r"""
    Create a new AvaFileForm
    
    Create one or more AvaFileForms
      A 'AvaFileForm' represents a form supported by our returns team
    
      :param model [AvaFileFormModel] The AvaFileForm you wish to create.
      :return AvaFileFormModel
    """
    def create_ava_file_forms(self, model):
        return requests.post('{}/api/v2/avafileforms'.format(self.base_url),
                               auth=self.auth, headers=self.client_header, json=model, 
                               timeout=self.timeout_limit if self.timeout_limit else 10)

    r"""
    Delete a single AvaFileForm
    
    Marks the existing AvaFileForm object at this URL as deleted.
    
      :param id_ [int] The ID of the AvaFileForm you wish to delete.
      :return ErrorDetail
    """
    def delete_ava_file_form(self, id_):
        return requests.delete('{}/api/v2/avafileforms/{}'.format(self.base_url, id_),
                               auth=self.auth, headers=self.client_header, params=None, 
                               timeout=self.timeout_limit if self.timeout_limit else 10)

    r"""
    Retrieve a single AvaFileForm
    
    Get the AvaFileForm object identified by this URL.
    
      :param id_ [string] The primary key of this AvaFileForm
      :return AvaFileFormModel
    """
    def get_ava_file_form(self, id_):
        return requests.get('{}/api/v2/avafileforms/{}'.format(self.base_url, id_),
                               auth=self.auth, headers=self.client_header, params=None, 
                               timeout=self.timeout_limit if self.timeout_limit else 10)

    r"""
    Retrieve all AvaFileForms
    
    Search for specific objects using the criteria in the `$filter` parameter; full documentation is available on [Filtering in REST](http://developer.avalara.com/avatax/filtering-in-rest/) .
      Paginate your results using the `$top`, `$skip`, and `$orderby` parameters.
    
      :param filter [string] A filter statement to identify specific records to retrieve. For more information on filtering, see [Filtering in REST](http://developer.avalara.com/avatax/filtering-in-rest/) .
      :param include [string] A comma separated list of additional data to retrieve.
      :param top [int] If nonzero, return no more than this number of results. Used with $skip to provide pagination for large datasets.
      :param skip [int] If nonzero, skip this number of results before returning data. Used with $top to provide pagination for large datasets.
      :param orderBy [string] A comma separated list of sort statements in the format `(fieldname) [ASC|DESC]`, for example `id ASC`.
      :return FetchResult
    """
    def query_ava_file_forms(self, include=None):
        return requests.get('{}/api/v2/avafileforms'.format(self.base_url),
                               auth=self.auth, headers=self.client_header, params=include, 
                               timeout=self.timeout_limit if self.timeout_limit else 10)

    r"""
    Update a AvaFileForm
    
    All data from the existing object will be replaced with data in the object you PUT.
      To set a field's value to null, you may either set its value to null or omit that field from the object you post.
    
      :param id_ [int] The ID of the AvaFileForm you wish to update
      :param model [AvaFileFormModel] The AvaFileForm model you wish to update.
      :return AvaFileFormModel
    """
    def update_ava_file_form(self, id_, model):
        return requests.put('{}/api/v2/avafileforms/{}'.format(self.base_url, id_),
                               auth=self.auth, headers=self.client_header, json=model, 
                               timeout=self.timeout_limit if self.timeout_limit else 10)

    r"""
    Create a new batch
    
    Create one or more new batch objects attached to this company.
      Each batch object may have one or more file objects (currently only one file is supported).
      When a batch is created, it is added to the AvaTax Batch Queue and will be
      processed as quickly as possible in the order it was received. To check the
      status of a batch, fetch the batch and retrieve the results of the batch
      operation.
      Because the batch system processes with a degree of concurrency, and
      because of batch sizes in the queue vary, AvaTax API is unable to accurately
      predict when a batch will complete. If high performance processing is
      required, please use the
      [CreateTransaction API](https://developer.avalara.com/api-reference/avatax/rest/v2/methods/Transactions/CreateTransaction/).
    
      :param companyId [int] The ID of the company that owns this batch.
      :param model [BatchModel] The batch you wish to create.
      :return BatchModel
    """
    def create_batches(self, companyId, model):
        return requests.post('{}/api/v2/companies/{}/batches'.format(self.base_url, companyId),
                               auth=self.auth, headers=self.client_header, json=model, 
                               timeout=self.timeout_limit if self.timeout_limit else 10)

    r"""
    Delete a single batch
    
    Marks the batch identified by this URL as deleted.
      If you attempt to delete a batch that is being processed, you will receive an error message.
      Deleting a batch does not delete any transactions that were created by importing the batch.
      Because the batch system processes with a degree of concurrency, and
      because of batch sizes in the queue vary, AvaTax API is unable to accurately
      predict when a batch will complete. If high performance processing is
      required, please use the
      [CreateTransaction API](https://developer.avalara.com/api-reference/avatax/rest/v2/methods/Transactions/CreateTransaction/).
    
      :param companyId [int] The ID of the company that owns this batch.
      :param id_ [int] The ID of the batch to delete.
      :return ErrorDetail
    """
    def delete_batch(self, companyId, id_):
        return requests.delete('{}/api/v2/companies/{}/batches/{}'.format(self.base_url, companyId, id_),
                               auth=self.auth, headers=self.client_header, params=None, 
                               timeout=self.timeout_limit if self.timeout_limit else 10)

    r"""
    Download a single batch file
    
    Download a single batch file identified by this URL.
    
      :param companyId [int] The ID of the company that owns this batch
      :param batchId [int] The ID of the batch object
      :param id_ [int] The primary key of this batch file object
      :return String
    """
    def download_batch(self, companyId, batchId, id_):
        return requests.get('{}/api/v2/companies/{}/batches/{}/files/{}/attachment'.format(self.base_url, companyId, batchId, id_),
                               auth=self.auth, headers=self.client_header, params=None, 
                               timeout=self.timeout_limit if self.timeout_limit else 10)

    r"""
    Retrieve a single batch
    
    Get the batch object identified by this URL. A batch object is a large
      collection of API calls stored in a compact file.
      Use this endpoint to retrieve the results or check the status of a batch.
      When a batch is created, it is added to the AvaTax Batch Queue and will be
      processed as quickly as possible in the order it was received. To check the
      status of a batch, fetch the batch and retrieve the results of the batch
      operation.
      Because the batch system processes with a degree of concurrency, and
      because of batch sizes in the queue vary, AvaTax API is unable to accurately
      predict when a batch will complete. If high performance processing is
      required, please use the
      [CreateTransaction API](https://developer.avalara.com/api-reference/avatax/rest/v2/methods/Transactions/CreateTransaction/).
    
      :param companyId [int] The ID of the company that owns this batch
      :param id_ [int] The primary key of this batch
      :return BatchModel
    """
    def get_batch(self, companyId, id_):
        return requests.get('{}/api/v2/companies/{}/batches/{}'.format(self.base_url, companyId, id_),
                               auth=self.auth, headers=self.client_header, params=None, 
                               timeout=self.timeout_limit if self.timeout_limit else 10)

    r"""
    Retrieve all batches for this company
    
    List all batch objects attached to the specified company.
      A batch object is a large collection of API calls stored in a compact file.
      Search for specific objects using the criteria in the `$filter` parameter;
      full documentation is available on [Filtering in REST](http://developer.avalara.com/avatax/filtering-in-rest/) .
      Paginate results using the `$top`, `$skip`, and `$orderby` parameters.
      Use [GetBatch](https://developer.avalara.com/api-reference/avatax/rest/v2/methods/Batches/GetBatch/)
      to retrieve the results, or check the status, of an individual batch.
      When a batch is created, it is added to the AvaTax Batch Queue and will be
      processed as quickly as possible in the order it was received. To check the
      status of a batch, fetch the batch and retrieve the results of the batch
      operation.
      Because the batch system processes with a degree of concurrency, and
      because of batch sizes in the queue vary, AvaTax API is unable to accurately
      predict when a batch will complete. If high performance processing is
      required, please use the
      [CreateTransaction API](https://developer.avalara.com/api-reference/avatax/rest/v2/methods/Transactions/CreateTransaction/).
    
      :param companyId [int] The ID of the company that owns these batches
      :param filter [string] A filter statement to identify specific records to retrieve. For more information on filtering, see [Filtering in REST](http://developer.avalara.com/avatax/filtering-in-rest/) .
      :param include [string] A comma separated list of additional data to retrieve.
      :param top [int] If nonzero, return no more than this number of results. Used with $skip to provide pagination for large datasets.
      :param skip [int] If nonzero, skip this number of results before returning data. Used with $top to provide pagination for large datasets.
      :param orderBy [string] A comma separated list of sort statements in the format `(fieldname) [ASC|DESC]`, for example `id ASC`.
      :return FetchResult
    """
    def list_batches_by_company(self, companyId, include=None):
        return requests.get('{}/api/v2/companies/{}/batches'.format(self.base_url, companyId),
                               auth=self.auth, headers=self.client_header, params=include, 
                               timeout=self.timeout_limit if self.timeout_limit else 10)

    r"""
    Retrieve all batches
    
    Get multiple batch objects across all companies.
      A batch object is a large collection of API calls stored in a compact file.
      Search for specific objects using the criteria in the `$filter` parameter;
      full documentation is available on [Filtering in REST](http://developer.avalara.com/avatax/filtering-in-rest/) .
      Paginate results using the `$top`, `$skip`, and `$orderby` parameters.
      When a batch is created, it is added to the AvaTax Batch Queue and will be
      processed as quickly as possible in the order it was received. To check the
      status of a batch, fetch the batch and retrieve the results of the batch
      operation.
      Because the batch system processes with a degree of concurrency, and
      because of batch sizes in the queue vary, AvaTax API is unable to accurately
      predict when a batch will complete. If high performance processing is
      required, please use the
      [CreateTransaction API](https://developer.avalara.com/api-reference/avatax/rest/v2/methods/Transactions/CreateTransaction/).
    
      :param filter [string] A filter statement to identify specific records to retrieve. For more information on filtering, see [Filtering in REST](http://developer.avalara.com/avatax/filtering-in-rest/) .
      :param include [string] A comma separated list of additional data to retrieve.
      :param top [int] If nonzero, return no more than this number of results. Used with $skip to provide pagination for large datasets.
      :param skip [int] If nonzero, skip this number of results before returning data. Used with $top to provide pagination for large datasets.
      :param orderBy [string] A comma separated list of sort statements in the format `(fieldname) [ASC|DESC]`, for example `id ASC`.
      :return FetchResult
    """
    def query_batches(self, include=None):
        return requests.get('{}/api/v2/batches'.format(self.base_url),
                               auth=self.auth, headers=self.client_header, params=include, 
                               timeout=self.timeout_limit if self.timeout_limit else 10)

    r"""
    Create a CertExpress invitation
    
    Creates an invitation for a customer to self-report certificates using the CertExpress website.
      This invitation is delivered by your choice of method, or you can present a hyperlink to the user
      directly in your connector. Your customer will be redirected to https://app.certexpress.com/ where
      they can follow a step-by-step guide to enter information about their exemption certificates. The
      certificates entered will be recorded and automatically linked to their customer record.
      The [CertExpress website](https://app.certexpress.com/home) is available for customers to use at any time.
      Using CertExpress with this API will ensure that your certificates are automatically linked correctly into
      your company so that they can be used for tax exemptions.
      Using exemption certificates endpoints requires setup of an auditable document storage for each company that will use certificates.
      Companies that do not have this storage system set up will receive the error `CertCaptureNotConfiguredError` when they call exemption
      certificate related APIs. To check if this company is set up, call `GetCertificateSetup`. To request setup of the auditable document
      storage for this company, call `RequestCertificateSetup`.
    
      :param companyId [int] The unique ID number of the company that will record certificates
      :param customerCode [string] The number of the customer where the request is sent to
      :param model [CreateCertExpressInvitationModel] the requests to send out to customers
      :return CertExpressInvitationStatusModel
    """
    def create_cert_express_invitation(self, companyId, customerCode, model):
        return requests.post('{}/api/v2/companies/{}/customers/{}/certexpressinvites'.format(self.base_url, companyId, customerCode),
                               auth=self.auth, headers=self.client_header, json=model, 
                               timeout=self.timeout_limit if self.timeout_limit else 10)

    r"""
    Retrieve a single CertExpress invitation
    
    Retrieve an existing CertExpress invitation sent to a customer.
      A CertExpression invitation allows a customer to follow a helpful step-by-step guide to provide information
      about their certificates. This step by step guide allows the customer to complete and upload the full
      certificate in a convenient, friendly web browser experience. When the customer completes their certificates,
      they will automatically be recorded to your company and linked to the customer record.
      The [CertExpress website](https://app.certexpress.com/home) is available for customers to use at any time.
      Using CertExpress with this API will ensure that your certificates are automatically linked correctly into
      your company so that they can be used for tax exemptions.
      Using exemption certificates endpoints requires setup of an auditable document storage for each company that will use certificates.
      Companies that do not have this storage system set up will receive the error `CertCaptureNotConfiguredError` when they call exemption
      certificate related APIs. To check if this company is set up, call `GetCertificateSetup`. To request setup of the auditable document
      storage for this company, call `RequestCertificateSetup`.
    
      :param companyId [int] The unique ID number of the company that issued this invitation
      :param customerCode [string] The number of the customer where the request is sent to
      :param id_ [int] The unique ID number of this CertExpress invitation
      :param include [string] OPTIONAL: A comma separated list of special fetch options. No options are defined at this time.
      :return CertExpressInvitationModel
    """
    def get_cert_express_invitation(self, companyId, customerCode, id_, include=None):
        return requests.get('{}/api/v2/companies/{}/customers/{}/certexpressinvites/{}'.format(self.base_url, companyId, customerCode, id_),
                               auth=self.auth, headers=self.client_header, params=include, 
                               timeout=self.timeout_limit if self.timeout_limit else 10)

    r"""
    List CertExpress invitations
    
    Retrieve CertExpress invitations sent by this company.
      A CertExpression invitation allows a customer to follow a helpful step-by-step guide to provide information
      about their certificates. This step by step guide allows the customer to complete and upload the full
      certificate in a convenient, friendly web browser experience. When the customer completes their certificates,
      they will automatically be recorded to your company and linked to the customer record.
      The [CertExpress website](https://app.certexpress.com/home) is available for customers to use at any time.
      Using CertExpress with this API will ensure that your certificates are automatically linked correctly into
      your company so that they can be used for tax exemptions.
      Using exemption certificates endpoints requires setup of an auditable document storage for each company that will use certificates.
      Companies that do not have this storage system set up will receive the error `CertCaptureNotConfiguredError` when they call exemption
      certificate related APIs. To check if this company is set up, call `GetCertificateSetup`. To request setup of the auditable document
      storage for this company, call `RequestCertificateSetup`.
    
      :param companyId [int] The unique ID number of the company that issued this invitation
      :param include [string] OPTIONAL: A comma separated list of special fetch options.       No options are defined at this time.
      :param filter [string] A filter statement to identify specific records to retrieve. For more information on filtering, see [Filtering in REST](http://developer.avalara.com/avatax/filtering-in-rest/) .
      :param top [int] If nonzero, return no more than this number of results. Used with $skip to provide pagination for large datasets.
      :param skip [int] If nonzero, skip this number of results before returning data. Used with $top to provide pagination for large datasets.
      :param orderBy [string] A comma separated list of sort statements in the format `(fieldname) [ASC|DESC]`, for example `id ASC`.
      :return FetchResult
    """
    def list_cert_express_invitations(self, companyId, include=None):
        return requests.get('{}/api/v2/companies/{}/certexpressinvites'.format(self.base_url, companyId),
                               auth=self.auth, headers=self.client_header, params=include, 
                               timeout=self.timeout_limit if self.timeout_limit else 10)

    r"""
    Create certificates for this company
    
    Record one or more certificates document for this company.
      A certificate is a document stored in either AvaTax Exemptions or CertCapture. The certificate document
      can contain information about a customer's eligibility for exemption from sales or use taxes based on
      criteria you specify when you store the certificate. To view or manage your certificates directly, please
      log onto the administrative website for the product you purchased.
      When you create a certificate, it will be processed by Avalara and will become available for use in
      calculating tax exemptions when processing is complete. For a certificate to be used in calculating exemptions,
      it must have the following:
      * A list of exposure zones indicating where the certificate is valid
      * A link to the customer that is allowed to use this certificate
      * Your tax transaction must contain the correct customer code
      Using exemption certificates endpoints requires setup of an auditable document storage for each company that will use certificates.
      Companies that do not have this storage system set up will receive the error `CertCaptureNotConfiguredError` when they call exemption
      certificate related APIs. To check if this company is set up, call `GetCertificateSetup`. To request setup of the auditable document
      storage for this company, call `RequestCertificateSetup`.
    
      :param companyId [int] The ID number of the company recording this certificate
      :param model [CertificateModel] Certificates to be created
      :return CertificateModel
    """
    def create_certificates(self, companyId, model):
        return requests.post('{}/api/v2/companies/{}/certificates'.format(self.base_url, companyId),
                               auth=self.auth, headers=self.client_header, json=model, 
                               timeout=self.timeout_limit if self.timeout_limit else 10)

    r"""
    Revoke and delete a certificate
    
    Revoke the certificate identified by this URL, then delete it.
      A certificate is a document stored in either AvaTax Exemptions or CertCapture. The certificate document
      can contain information about a customer's eligibility for exemption from sales or use taxes based on
      criteria you specify when you store the certificate. To view or manage your certificates directly, please
      log onto the administrative website for the product you purchased.
      Revoked certificates can no longer be used.
      Using exemption certificates endpoints requires setup of an auditable document storage for each company that will use certificates.
      Companies that do not have this storage system set up will receive the error `CertCaptureNotConfiguredError` when they call exemption
      certificate related APIs. To check if this company is set up, call `GetCertificateSetup`. To request setup of the auditable document
      storage for this company, call `RequestCertificateSetup`.
    
      :param companyId [int] The unique ID number of the company that recorded this certificate
      :param id_ [int] The unique ID number of this certificate
      :return CertificateModel
    """
    def delete_certificate(self, companyId, id_):
        return requests.delete('{}/api/v2/companies/{}/certificates/{}'.format(self.base_url, companyId, id_),
                               auth=self.auth, headers=self.client_header, params=None, 
                               timeout=self.timeout_limit if self.timeout_limit else 10)

    r"""
    Download an image for this certificate
    
    Download an image or PDF file for this certificate.
      This API can be used to download either a single-page preview of the certificate or a full PDF document.
      To retrieve a preview image, set the `$type` parameter to `Jpeg` and the `$page` parameter to `1`.
      A certificate is a document stored in either AvaTax Exemptions or CertCapture. The certificate document
      can contain information about a customer's eligibility for exemption from sales or use taxes based on
      criteria you specify when you store the certificate. To view or manage your certificates directly, please
      log onto the administrative website for the product you purchased.
      Using exemption certificates endpoints requires setup of an auditable document storage for each company that will use certificates.
      Companies that do not have this storage system set up will receive the error `CertCaptureNotConfiguredError` when they call exemption
      certificate related APIs. To check if this company is set up, call `GetCertificateSetup`. To request setup of the auditable document
      storage for this company, call `RequestCertificateSetup`.
    
      :param companyId [int] The unique ID number of the company that recorded this certificate
      :param id_ [int] The unique ID number of this certificate
      :param page [int] If you choose `$type`=`Jpeg`, you must specify which page number to retrieve.
      :param type [CertificatePreviewType] The data format in which to retrieve the certificate image (See CertificatePreviewType::* for a list of allowable values)
      :return String
    """
    def download_certificate_image(self, companyId, id_, include=None):
        return requests.get('{}/api/v2/companies/{}/certificates/{}/attachment'.format(self.base_url, companyId, id_),
                               auth=self.auth, headers=self.client_header, params=include, 
                               timeout=self.timeout_limit if self.timeout_limit else 10)

    r"""
    Retrieve a single certificate
    
    Get the current certificate identified by this URL.
      A certificate is a document stored in either AvaTax Exemptions or CertCapture. The certificate document
      can contain information about a customer's eligibility for exemption from sales or use taxes based on
      criteria you specify when you store the certificate. To view or manage your certificates directly, please
      log onto the administrative website for the product you purchased.
      You can use the `$include` parameter to fetch the following additional objects for expansion:
      * Customers - Retrieves the list of customers linked to the certificate.
      * PoNumbers - Retrieves all PO numbers tied to the certificate.
      * Attributes - Retrieves all attributes applied to the certificate.
      Using exemption certificates endpoints requires setup of an auditable document storage for each company that will use certificates.
      Companies that do not have this storage system set up will receive the error `CertCaptureNotConfiguredError` when they call exemption
      certificate related APIs. To check if this company is set up, call `GetCertificateSetup`. To request setup of the auditable document
      storage for this company, call `RequestCertificateSetup`.
    
      :param companyId [int] The ID number of the company that recorded this certificate
      :param id_ [int] The unique ID number of this certificate
      :param include [string] OPTIONAL: A comma separated list of special fetch options. You can specify one or more of the following:      * Customers - Retrieves the list of customers linked to the certificate.   * PoNumbers - Retrieves all PO numbers tied to the certificate.   * Attributes - Retrieves all attributes applied to the certificate.
      :return CertificateModel
    """
    def get_certificate(self, companyId, id_, include=None):
        return requests.get('{}/api/v2/companies/{}/certificates/{}'.format(self.base_url, companyId, id_),
                               auth=self.auth, headers=self.client_header, params=include, 
                               timeout=self.timeout_limit if self.timeout_limit else 10)

    r"""
    Check a company's exemption certificate status.
    
    Checks whether this company is configured to use exemption certificates in AvaTax.
      Exemption certificates are tracked through a different auditable data store than the one that
      holds AvaTax transactions. To use the AvaTax exemption certificate document store, please call
      `GetCertificateSetup` to see if your company is configured to use the exemption certificate
      document store. To request setup, please call `RequestCertificateSetup` and your company will
      be configured with data storage in the auditable certificate system.
    
      :param companyId [int] The company ID to check
      :return ProvisionStatusModel
    """
    def get_certificate_setup(self, companyId):
        return requests.get('{}/api/v2/companies/{}/certificates/setup'.format(self.base_url, companyId),
                               auth=self.auth, headers=self.client_header, params=None, 
                               timeout=self.timeout_limit if self.timeout_limit else 10)

    r"""
    Link attributes to a certificate
    
    Link one or many attributes to a certificate.
      A certificate may have multiple attributes that control its behavior. You may link or unlink attributes to a
      certificate at any time. The full list of defined attributes may be found using `ListCertificateAttributes`.
      A certificate is a document stored in either AvaTax Exemptions or CertCapture. The certificate document
      can contain information about a customer's eligibility for exemption from sales or use taxes based on
      criteria you specify when you store the certificate. To view or manage your certificates directly, please
      log onto the administrative website for the product you purchased.
      Using exemption certificates endpoints requires setup of an auditable document storage for each company that will use certificates.
      Companies that do not have this storage system set up will receive the error `CertCaptureNotConfiguredError` when they call exemption
      certificate related APIs. To check if this company is set up, call `GetCertificateSetup`. To request setup of the auditable document
      storage for this company, call `RequestCertificateSetup`.
    
      :param companyId [int] The unique ID number of the company that recorded this certificate
      :param id_ [int] The unique ID number of this certificate
      :param model [CertificateAttributeModel] The list of attributes to link to this certificate.
      :return FetchResult
    """
    def link_attributes_to_certificate(self, companyId, id_, model):
        return requests.post('{}/api/v2/companies/{}/certificates/{}/attributes/link'.format(self.base_url, companyId, id_),
                               auth=self.auth, headers=self.client_header, json=model, 
                               timeout=self.timeout_limit if self.timeout_limit else 10)

    r"""
    Link customers to a certificate
    
    Link one or more customers to an existing certificate.
      Customers and certificates must be linked before a customer can make use of a certificate to obtain
      a tax exemption in AvaTax. Since some certificates may cover more than one business entity, a certificate
      can be connected to multiple customer records using the `LinkCustomersToCertificate` API.
      A certificate is a document stored in either AvaTax Exemptions or CertCapture. The certificate document
      can contain information about a customer's eligibility for exemption from sales or use taxes based on
      criteria you specify when you store the certificate. To view or manage your certificates directly, please
      log onto the administrative website for the product you purchased.
      Using exemption certificates endpoints requires setup of an auditable document storage for each company that will use certificates.
      Companies that do not have this storage system set up will receive the error `CertCaptureNotConfiguredError` when they call exemption
      certificate related APIs. To check if this company is set up, call `GetCertificateSetup`. To request setup of the auditable document
      storage for this company, call `RequestCertificateSetup`.
    
      :param companyId [int] The unique ID number of the company that recorded this certificate
      :param id_ [int] The unique ID number of this certificate
      :param model [LinkCustomersModel] The list of customers needed be added to the Certificate for exemption
      :return FetchResult
    """
    def link_customers_to_certificate(self, companyId, id_, model):
        return requests.post('{}/api/v2/companies/{}/certificates/{}/customers/link'.format(self.base_url, companyId, id_),
                               auth=self.auth, headers=self.client_header, json=model, 
                               timeout=self.timeout_limit if self.timeout_limit else 10)

    r"""
    List all attributes applied to this certificate
    
    Retrieve the list of attributes that are linked to this certificate.
      A certificate may have multiple attributes that control its behavior. You may link or unlink attributes to a
      certificate at any time. The full list of defined attributes may be found using `/api/v2/definitions/certificateattributes`.
      A certificate is a document stored in either AvaTax Exemptions or CertCapture. The certificate document
      can contain information about a customer's eligibility for exemption from sales or use taxes based on
      criteria you specify when you store the certificate. To view or manage your certificates directly, please
      log onto the administrative website for the product you purchased.
      Using exemption certificates endpoints requires setup of an auditable document storage for each company that will use certificates.
      Companies that do not have this storage system set up will receive the error `CertCaptureNotConfiguredError` when they call exemption
      certificate related APIs. To check if this company is set up, call `GetCertificateSetup`. To request setup of the auditable document
      storage for this company, call `RequestCertificateSetup`.
    
      :param companyId [int] The unique ID number of the company that recorded this certificate
      :param id_ [int] The unique ID number of this certificate
      :return FetchResult
    """
    def list_attributes_for_certificate(self, companyId, id_):
        return requests.get('{}/api/v2/companies/{}/certificates/{}/attributes'.format(self.base_url, companyId, id_),
                               auth=self.auth, headers=self.client_header, params=None, 
                               timeout=self.timeout_limit if self.timeout_limit else 10)

    r"""
    List customers linked to this certificate
    
    List all customers linked to this certificate.
      Customers must be linked to a certificate in order to make use of its tax exemption features. You
      can link or unlink customers to a certificate at any time.
      A certificate is a document stored in either AvaTax Exemptions or CertCapture. The certificate document
      can contain information about a customer's eligibility for exemption from sales or use taxes based on
      criteria you specify when you store the certificate. To view or manage your certificates directly, please
      log onto the administrative website for the product you purchased.
      Using exemption certificates endpoints requires setup of an auditable document storage for each company that will use certificates.
      Companies that do not have this storage system set up will receive the error `CertCaptureNotConfiguredError` when they call exemption
      certificate related APIs. To check if this company is set up, call `GetCertificateSetup`. To request setup of the auditable document
      storage for this company, call `RequestCertificateSetup`.
    
      :param companyId [int] The unique ID number of the company that recorded this certificate
      :param id_ [int] The unique ID number of this certificate
      :param include [string] OPTIONAL: A comma separated list of special fetch options.    No options are currently available when fetching customers.
      :return FetchResult
    """
    def list_customers_for_certificate(self, companyId, id_, include=None):
        return requests.get('{}/api/v2/companies/{}/certificates/{}/customers'.format(self.base_url, companyId, id_),
                               auth=self.auth, headers=self.client_header, params=include, 
                               timeout=self.timeout_limit if self.timeout_limit else 10)

    r"""
    List all certificates for a company
    
    List all certificates recorded by a company
      A certificate is a document stored in either AvaTax Exemptions or CertCapture. The certificate document
      can contain information about a customer's eligibility for exemption from sales or use taxes based on
      criteria you specify when you store the certificate. To view or manage your certificates directly, please
      log onto the administrative website for the product you purchased.
      You can use the `$include` parameter to fetch the following additional objects for expansion:
      * Customers - Retrieves the list of customers linked to the certificate.
      * PoNumbers - Retrieves all PO numbers tied to the certificate.
      * Attributes - Retrieves all attributes applied to the certificate.
      Using exemption certificates endpoints requires setup of an auditable document storage for each company that will use certificates.
      Companies that do not have this storage system set up will receive the error `CertCaptureNotConfiguredError` when they call exemption
      certificate related APIs. To check if this company is set up, call `GetCertificateSetup`. To request setup of the auditable document
      storage for this company, call `RequestCertificateSetup`.
    
      :param companyId [int] The ID number of the company to search
      :param include [string] OPTIONAL: A comma separated list of special fetch options. You can specify one or more of the following:      * Customers - Retrieves the list of customers linked to the certificate.   * PoNumbers - Retrieves all PO numbers tied to the certificate.   * Attributes - Retrieves all attributes applied to the certificate.
      :param filter [string] A filter statement to identify specific records to retrieve. For more information on filtering, see [Filtering in REST](http://developer.avalara.com/avatax/filtering-in-rest/) .
      :param top [int] If nonzero, return no more than this number of results. Used with $skip to provide pagination for large datasets.
      :param skip [int] If nonzero, skip this number of results before returning data. Used with $top to provide pagination for large datasets.
      :param orderBy [string] A comma separated list of sort statements in the format `(fieldname) [ASC|DESC]`, for example `id ASC`.
      :return FetchResult
    """
    def query_certificates(self, companyId, include=None):
        return requests.get('{}/api/v2/companies/{}/certificates'.format(self.base_url, companyId),
                               auth=self.auth, headers=self.client_header, params=include, 
                               timeout=self.timeout_limit if self.timeout_limit else 10)

    r"""
    Request setup of exemption certificates for this company.
    
    Requests the setup of exemption certificates for this company.
      Exemption certificates are tracked through a different auditable data store than the one that
      holds AvaTax transactions. To use the AvaTax exemption certificate document store, please call
      `GetCertificateSetup` to see if your company is configured to use the exemption certificate
      document store. To request setup, please call `RequestCertificateSetup` and your company will
      be configured with data storage in the auditable certificate system.
      This API will return the current status of exemption certificate setup for this company.
    
      :param companyId [int] 
      :return ProvisionStatusModel
    """
    def request_certificate_setup(self, companyId):
        return requests.post('{}/api/v2/companies/{}/certificates/setup'.format(self.base_url, companyId),
                               auth=self.auth, headers=self.client_header, params=None, 
                               timeout=self.timeout_limit if self.timeout_limit else 10)

    r"""
    Unlink attributes from a certificate
    
    Unlink one or many attributes from a certificate.
      A certificate may have multiple attributes that control its behavior. You may link or unlink attributes to a
      certificate at any time. The full list of defined attributes may be found using `ListCertificateAttributes`.
      A certificate is a document stored in either AvaTax Exemptions or CertCapture. The certificate document
      can contain information about a customer's eligibility for exemption from sales or use taxes based on
      criteria you specify when you store the certificate. To view or manage your certificates directly, please
      log onto the administrative website for the product you purchased.
      Using exemption certificates endpoints requires setup of an auditable document storage for each company that will use certificates.
      Companies that do not have this storage system set up will receive the error `CertCaptureNotConfiguredError` when they call exemption
      certificate related APIs. To check if this company is set up, call `GetCertificateSetup`. To request setup of the auditable document
      storage for this company, call `RequestCertificateSetup`.
    
      :param companyId [int] The unique ID number of the company that recorded this certificate
      :param id_ [int] The unique ID number of this certificate
      :param model [CertificateAttributeModel] The list of attributes to unlink from this certificate.
      :return FetchResult
    """
    def unlink_attributes_from_certificate(self, companyId, id_, model):
        return requests.post('{}/api/v2/companies/{}/certificates/{}/attributes/unlink'.format(self.base_url, companyId, id_),
                               auth=self.auth, headers=self.client_header, json=model, 
                               timeout=self.timeout_limit if self.timeout_limit else 10)

    r"""
    Unlink customers from a certificate
    
    Unlinks one or more customers from a certificate.
      Unlinking a certificate from a customer will prevent the certificate from being used to generate
      tax exemptions for the customer in the future. If any previous transactions for this customer had
      used this linked certificate, those transactions will be unchanged and will still have a link to the
      exemption certificate in question.
      A certificate is a document stored in either AvaTax Exemptions or CertCapture. The certificate document
      can contain information about a customer's eligibility for exemption from sales or use taxes based on
      criteria you specify when you store the certificate. To view or manage your certificates directly, please
      log onto the administrative website for the product you purchased.
      Using exemption certificates endpoints requires setup of an auditable document storage for each company that will use certificates.
      Companies that do not have this storage system set up will receive the error `CertCaptureNotConfiguredError` when they call exemption
      certificate related APIs. To check if this company is set up, call `GetCertificateSetup`. To request setup of the auditable document
      storage for this company, call `RequestCertificateSetup`.
    
      :param companyId [int] The unique ID number of the company that recorded this certificate
      :param id_ [int] The unique ID number of this certificate
      :param model [LinkCustomersModel] The list of customers to unlink from this certificate
      :return FetchResult
    """
    def unlink_customers_from_certificate(self, companyId, id_, model):
        return requests.post('{}/api/v2/companies/{}/certificates/{}/customers/unlink'.format(self.base_url, companyId, id_),
                               auth=self.auth, headers=self.client_header, json=model, 
                               timeout=self.timeout_limit if self.timeout_limit else 10)

    r"""
    Update a single certificate
    
    Replace the certificate identified by this URL with a new one.
      A certificate is a document stored in either AvaTax Exemptions or CertCapture. The certificate document
      can contain information about a customer's eligibility for exemption from sales or use taxes based on
      criteria you specify when you store the certificate. To view or manage your certificates directly, please
      log onto the administrative website for the product you purchased.
      Using exemption certificates endpoints requires setup of an auditable document storage for each company that will use certificates.
      Companies that do not have this storage system set up will receive the error `CertCaptureNotConfiguredError` when they call exemption
      certificate related APIs. To check if this company is set up, call `GetCertificateSetup`. To request setup of the auditable document
      storage for this company, call `RequestCertificateSetup`.
    
      :param companyId [int] The ID number of the company that recorded this certificate
      :param id_ [int] The unique ID number of this certificate
      :param model [CertificateModel] The new certificate object that will replace the existing one
      :return CertificateModel
    """
    def update_certificate(self, companyId, id_, model):
        return requests.put('{}/api/v2/companies/{}/certificates/{}'.format(self.base_url, companyId, id_),
                               auth=self.auth, headers=self.client_header, json=model, 
                               timeout=self.timeout_limit if self.timeout_limit else 10)

    r"""
    Upload an image or PDF attachment for this certificate
    
    Upload an image or PDF attachment for this certificate.
      Image attachments can be of the format `PDF`, `JPEG`, `TIFF`, or `PNG`. To upload a multi-page image, please
      use the `PDF` data type.
      A certificate is a document stored in either AvaTax Exemptions or CertCapture. The certificate document
      can contain information about a customer's eligibility for exemption from sales or use taxes based on
      criteria you specify when you store the certificate. To view or manage your certificates directly, please
      log onto the administrative website for the product you purchased.
      Using exemption certificates endpoints requires setup of an auditable document storage for each company that will use certificates.
      Companies that do not have this storage system set up will receive the error `CertCaptureNotConfiguredError` when they call exemption
      certificate related APIs. To check if this company is set up, call `GetCertificateSetup`. To request setup of the auditable document
      storage for this company, call `RequestCertificateSetup`.
    
      :param companyId [int] The unique ID number of the company that recorded this certificate
      :param id_ [int] The unique ID number of this certificate
      :param file [String] The exemption certificate file you wanted to upload. Accepted formats are: PDF, JPEG, TIFF, PNG.
      :return string
    """
    def upload_certificate_image(self, companyId, id_):
        return requests.post('{}/api/v2/companies/{}/certificates/{}/attachment'.format(self.base_url, companyId, id_),
                               auth=self.auth, headers=self.client_header, params=None, 
                               timeout=self.timeout_limit if self.timeout_limit else 10)

    r"""
    Change the filing status of this company
    
    Changes the current filing status of this company.
      For customers using Avalara's Managed Returns Service, each company within their account can request
      for Avalara to file tax returns on their behalf. Avalara compliance team members will review all
      requested filing calendars prior to beginning filing tax returns on behalf of this company.
      The following changes may be requested through this API:
      * If a company is in `NotYetFiling` status, the customer may request this be changed to `FilingRequested`.
      * Avalara compliance team members may change a company from `FilingRequested` to `FirstFiling`.
      * Avalara compliance team members may change a company from `FirstFiling` to `Active`.
      All other status changes must be requested through the Avalara customer support team.
    
      :param id_ [int] 
      :param model [FilingStatusChangeModel] 
      :return string
    """
    def change_filing_status(self, id_, model):
        return requests.post('{}/api/v2/companies/{}/filingstatus'.format(self.base_url, id_),
                               auth=self.auth, headers=self.client_header, json=model, 
                               timeout=self.timeout_limit if self.timeout_limit else 10)

    r"""
    Quick setup for a company with a single physical address
    
    Shortcut to quickly setup a single-physical-location company with critical information and activate it.
      This API provides quick and simple company setup functionality and does the following things:
      * Create a company object with its own tax profile
      * Add a key contact person for the company
      * Set up one physical location for the main office
      * Declare nexus in all taxing jurisdictions for that main office address
      * Activate the company
      This API only provides a limited subset of functionality compared to the 'Create Company' API call.
      If you need additional features or options not present in this 'Quick Setup' API call, please use the full 'Create Company' call instead.
      Please allow 1 minute before making transactions using the company.
    
      :param model [CompanyInitializationModel] Information about the company you wish to create.
      :return CompanyModel
    """
    def company_initialize(self, model):
        return requests.post('{}/api/v2/companies/initialize'.format(self.base_url),
                               auth=self.auth, headers=self.client_header, json=model, 
                               timeout=self.timeout_limit if self.timeout_limit else 10)

    r"""
    Create new companies
    
    Create one or more new company objects.
      A 'company' represents a single corporation or individual that is registered to handle transactional taxes.
      You may attach nested data objects such as contacts, locations, and nexus with this CREATE call, and those objects will be created with the company.
    
      :param model [CompanyModel] Either a single company object or an array of companies to create
      :return CompanyModel
    """
    def create_companies(self, model):
        return requests.post('{}/api/v2/companies'.format(self.base_url),
                               auth=self.auth, headers=self.client_header, json=model, 
                               timeout=self.timeout_limit if self.timeout_limit else 10)

    r"""
    Request managed returns funding setup for a company
    
    This API is available by invitation only.
      Companies that use the Avalara Managed Returns or the SST Certified Service Provider services are
      required to setup their funding configuration before Avalara can begin filing tax returns on their
      behalf.
      Funding configuration for each company is set up by submitting a funding setup request, which can
      be sent either via email or via an embedded HTML widget.
      When the funding configuration is submitted to Avalara, it will be reviewed by treasury team members
      before approval.
      This API records that an ambedded HTML funding setup widget was activated.
      This API requires a subscription to Avalara Managed Returns or SST Certified Service Provider.
    
      :param id_ [int] The unique identifier of the company
      :param model [FundingInitiateModel] The funding initialization request
      :return FundingStatusModel
    """
    def create_funding_request(self, id_, model):
        return requests.post('{}/api/v2/companies/{}/funding/setup'.format(self.base_url, id_),
                               auth=self.auth, headers=self.client_header, json=model, 
                               timeout=self.timeout_limit if self.timeout_limit else 10)

    r"""
    Delete a single company
    
    Deleting a company will delete all child companies, and all users attached to this company.
    
      :param id_ [int] The ID of the company you wish to delete.
      :return ErrorDetail
    """
    def delete_company(self, id_):
        return requests.delete('{}/api/v2/companies/{}'.format(self.base_url, id_),
                               auth=self.auth, headers=self.client_header, params=None, 
                               timeout=self.timeout_limit if self.timeout_limit else 10)

    r"""
    Check the funding configuration of a company
    
    This API is available by invitation only.
      Requires a subscription to Avalara Managed Returns or SST Certified Service Provider.
      Returns the funding configuration of the requested company.
      .
    
      :param companyId [int] The unique identifier of the company
      :return FundingConfigurationModel
    """
    def funding_configuration_by_company(self, companyId):
        return requests.get('{}/api/v2/companies/{}/funding/configuration'.format(self.base_url, companyId),
                               auth=self.auth, headers=self.client_header, params=None, 
                               timeout=self.timeout_limit if self.timeout_limit else 10)

    r"""
    Check the funding configuration of a company
    
    This API is available by invitation only.
      Requires a subscription to Avalara Managed Returns or SST Certified Service Provider.
      Returns the funding configuration of the requested company.
      .
    
      :param companyId [int] The unique identifier of the company
      :param currency [string] The currency of the funding. USD and CAD are the only valid currencies
      :return FundingConfigurationModel
    """
    def funding_configurations_by_company_and_currency(self, companyId, include=None):
        return requests.get('{}/api/v2/companies/{}/funding/configurations'.format(self.base_url, companyId),
                               auth=self.auth, headers=self.client_header, params=include, 
                               timeout=self.timeout_limit if self.timeout_limit else 10)

    r"""
    Retrieve a single company
    
    Get the company object identified by this URL.
      A 'company' represents a single corporation or individual that is registered to handle transactional taxes.
      You may specify one or more of the following values in the '$include' parameter to fetch additional nested data, using commas to separate multiple values:
       * Contacts
       * Items
       * Locations
       * Nexus
       * Settings
       * TaxCodes
       * TaxRules
       * UPC
    
      :param id_ [int] The ID of the company to retrieve.
      :param include [string] OPTIONAL: A comma separated list of special fetch options.       * Child objects - Specify one or more of the following to retrieve objects related to each company: "Contacts", "FilingCalendars", "Items", "Locations", "Nexus", "TaxCodes", or "TaxRules".   * Deleted objects - Specify "FetchDeleted" to retrieve information about previously deleted objects.
      :return CompanyModel
    """
    def get_company(self, id_, include=None):
        return requests.get('{}/api/v2/companies/{}'.format(self.base_url, id_),
                               auth=self.auth, headers=self.client_header, params=include, 
                               timeout=self.timeout_limit if self.timeout_limit else 10)

    r"""
    Get configuration settings for this company
    
    Retrieve a list of all configuration settings tied to this company.
      Configuration settings provide you with the ability to control features of your account and of your
      tax software. The category names `AvaCertServiceConfig` is reserved for
      Avalara internal software configuration values; to store your own account-level settings, please
      create a new category name that begins with `X-`, for example, `X-MyCustomCategory`.
      Company settings are permanent settings that cannot be deleted. You can set the value of a
      company setting to null if desired.
      Avalara-based account settings for `AvaCertServiceConfig` affect your account's exemption certificate
      processing, and should only be changed with care.
    
      :param id_ [int] 
      :return CompanyConfigurationModel
    """
    def get_company_configuration(self, id_):
        return requests.get('{}/api/v2/companies/{}/configuration'.format(self.base_url, id_),
                               auth=self.auth, headers=self.client_header, params=None, 
                               timeout=self.timeout_limit if self.timeout_limit else 10)

    r"""
    Get this company's filing status
    
    Retrieve the current filing status of this company.
      For customers using Avalara's Managed Returns Service, each company within their account can request
      for Avalara to file tax returns on their behalf. Avalara compliance team members will review all
      requested filing calendars prior to beginning filing tax returns on behalf of this company.
      A company's filing status can be one of the following values:
      * `NoReporting` - This company is not configured to report tax returns; instead, it reports through a parent company.
      * `NotYetFiling` - This company has not yet begun filing tax returns through Avalara's Managed Returns Service.
      * `FilingRequested` - The company has requested to begin filing tax returns, but Avalara's compliance team has not yet begun filing.
      * `FirstFiling` - The company has recently filing tax returns and is in a new status.
      * `Active` - The company is currently active and is filing tax returns via Avalara Managed Returns.
    
      :param id_ [int] 
      :return string
    """
    def get_filing_status(self, id_):
        return requests.get('{}/api/v2/companies/{}/filingstatus'.format(self.base_url, id_),
                               auth=self.auth, headers=self.client_header, params=None, 
                               timeout=self.timeout_limit if self.timeout_limit else 10)

    r"""
    Check managed returns funding status for a company
    
    This API is available by invitation only.
      Requires a subscription to Avalara Managed Returns or SST Certified Service Provider.
      Returns a list of funding setup requests and their current status.
      Each object in the result is a request that was made to setup or adjust funding status for this company.
    
      :param id_ [int] The unique identifier of the company
      :return FundingStatusModel
    """
    def list_funding_requests_by_company(self, id_):
        return requests.get('{}/api/v2/companies/{}/funding'.format(self.base_url, id_),
                               auth=self.auth, headers=self.client_header, params=None, 
                               timeout=self.timeout_limit if self.timeout_limit else 10)

    r"""
    Retrieve a list of MRS Companies with account
    
    This API is available by invitation only.
      Get a list of companies with an active MRS service.
    
      :return FetchResult
    """
    def list_mrs_companies(self):
        return requests.get('{}/api/v2/companies/mrs'.format(self.base_url),
                               auth=self.auth, headers=self.client_header, params=None, 
                               timeout=self.timeout_limit if self.timeout_limit else 10)

    r"""
    Retrieve all companies
    
    Get multiple company objects.
      A 'company' represents a single corporation or individual that is registered to handle transactional taxes.
      Search for specific objects using the criteria in the `$filter` parameter; full documentation is available on [Filtering in REST](http://developer.avalara.com/avatax/filtering-in-rest/) .
      Paginate your results using the `$top`, `$skip`, and `$orderby` parameters.
      You may specify one or more of the following values in the `$include` parameter to fetch additional nested data, using commas to separate multiple values:
      * Contacts
      * Items
      * Locations
      * Nexus
      * Settings
      * TaxCodes
      * TaxRules
      * UPC
    
      :param include [string] A comma separated list of objects to fetch underneath this company. Any object with a URL path underneath this company can be fetched by specifying its name.
      :param filter [string] A filter statement to identify specific records to retrieve. For more information on filtering, see [Filtering in REST](http://developer.avalara.com/avatax/filtering-in-rest/) .
      :param top [int] If nonzero, return no more than this number of results. Used with $skip to provide pagination for large datasets.
      :param skip [int] If nonzero, skip this number of results before returning data. Used with $top to provide pagination for large datasets.
      :param orderBy [string] A comma separated list of sort statements in the format `(fieldname) [ASC|DESC]`, for example `id ASC`.
      :return FetchResult
    """
    def query_companies(self, include=None):
        return requests.get('{}/api/v2/companies'.format(self.base_url),
                               auth=self.auth, headers=self.client_header, params=include, 
                               timeout=self.timeout_limit if self.timeout_limit else 10)

    r"""
    Change configuration settings for this account
    
    Update configuration settings tied to this account.
      Configuration settings provide you with the ability to control features of your account and of your
      tax software. The category names `AvaCertServiceConfig` is reserved for
      Avalara internal software configuration values; to store your own account-level settings, please
      create a new category name that begins with `X-`, for example, `X-MyCustomCategory`.
      Company settings are permanent settings that cannot be deleted. You can set the value of a
      company setting to null if desired.
      Avalara-based account settings for `AvaCertServiceConfig` affect your account's exemption certificate
      processing, and should only be changed with care.
    
      :param id_ [int] 
      :param model [CompanyConfigurationModel] 
      :return CompanyConfigurationModel
    """
    def set_company_configuration(self, id_, model):
        return requests.post('{}/api/v2/companies/{}/configuration'.format(self.base_url, id_),
                               auth=self.auth, headers=self.client_header, json=model, 
                               timeout=self.timeout_limit if self.timeout_limit else 10)

    r"""
    Update a single company
    
    Replace the existing company object at this URL with an updated object.
      A `CompanyModel` represents a single corporation or individual that is registered to handle transactional taxes.
      All data from the existing object will be replaced with data in the object you PUT.
      When calling `UpdateCompany`, you are permitted to update the company itself. Updates to the nested objects
      such as contacts, locations, or settings are not permitted. To update the nested objects
      To set a field's value to `null`, you may either set its value to `null` or omit that field from the object you PUT.
    
      :param id_ [int] The ID of the company you wish to update.
      :param model [CompanyModel] The company object you wish to update.
      :return CompanyModel
    """
    def update_company(self, id_, model):
        return requests.put('{}/api/v2/companies/{}'.format(self.base_url, id_),
                               auth=self.auth, headers=self.client_header, json=model, 
                               timeout=self.timeout_limit if self.timeout_limit else 10)

    r"""
    Create a new contact
    
    Create one or more new contact objects.
      A 'contact' is a person associated with a company who is designated to handle certain responsibilities of
      a tax collecting and filing entity.
    
      :param companyId [int] The ID of the company that owns this contact.
      :param model [ContactModel] The contacts you wish to create.
      :return ContactModel
    """
    def create_contacts(self, companyId, model):
        return requests.post('{}/api/v2/companies/{}/contacts'.format(self.base_url, companyId),
                               auth=self.auth, headers=self.client_header, json=model, 
                               timeout=self.timeout_limit if self.timeout_limit else 10)

    r"""
    Delete a single contact
    
    Mark the existing contact object at this URL as deleted.
    
      :param companyId [int] The ID of the company that owns this contact.
      :param id_ [int] The ID of the contact you wish to delete.
      :return ErrorDetail
    """
    def delete_contact(self, companyId, id_):
        return requests.delete('{}/api/v2/companies/{}/contacts/{}'.format(self.base_url, companyId, id_),
                               auth=self.auth, headers=self.client_header, params=None, 
                               timeout=self.timeout_limit if self.timeout_limit else 10)

    r"""
    Retrieve a single contact
    
    Get the contact object identified by this URL.
      A 'contact' is a person associated with a company who is designated to handle certain responsibilities of
      a tax collecting and filing entity.
    
      :param companyId [int] The ID of the company for this contact
      :param id_ [int] The primary key of this contact
      :return ContactModel
    """
    def get_contact(self, companyId, id_):
        return requests.get('{}/api/v2/companies/{}/contacts/{}'.format(self.base_url, companyId, id_),
                               auth=self.auth, headers=self.client_header, params=None, 
                               timeout=self.timeout_limit if self.timeout_limit else 10)

    r"""
    Retrieve contacts for this company
    
    List all contact objects assigned to this company.
      Search for specific objects using the criteria in the `$filter` parameter; full documentation is available on [Filtering in REST](http://developer.avalara.com/avatax/filtering-in-rest/) .
      Paginate your results using the `$top`, `$skip`, and `$orderby` parameters.
    
      :param companyId [int] The ID of the company that owns these contacts
      :param filter [string] A filter statement to identify specific records to retrieve. For more information on filtering, see [Filtering in REST](http://developer.avalara.com/avatax/filtering-in-rest/) .
      :param include [string] A comma separated list of additional data to retrieve.
      :param top [int] If nonzero, return no more than this number of results. Used with $skip to provide pagination for large datasets.
      :param skip [int] If nonzero, skip this number of results before returning data. Used with $top to provide pagination for large datasets.
      :param orderBy [string] A comma separated list of sort statements in the format `(fieldname) [ASC|DESC]`, for example `id ASC`.
      :return FetchResult
    """
    def list_contacts_by_company(self, companyId, include=None):
        return requests.get('{}/api/v2/companies/{}/contacts'.format(self.base_url, companyId),
                               auth=self.auth, headers=self.client_header, params=include, 
                               timeout=self.timeout_limit if self.timeout_limit else 10)

    r"""
    Retrieve all contacts
    
    Get multiple contact objects across all companies.
      A 'contact' is a person associated with a company who is designated to handle certain responsibilities of
      a tax collecting and filing entity.
      Search for specific objects using the criteria in the `$filter` parameter; full documentation is available on [Filtering in REST](http://developer.avalara.com/avatax/filtering-in-rest/) .
      Paginate your results using the `$top`, `$skip`, and `$orderby` parameters.
    
      :param filter [string] A filter statement to identify specific records to retrieve. For more information on filtering, see [Filtering in REST](http://developer.avalara.com/avatax/filtering-in-rest/) .
      :param include [string] A comma separated list of additional data to retrieve.
      :param top [int] If nonzero, return no more than this number of results. Used with $skip to provide pagination for large datasets.
      :param skip [int] If nonzero, skip this number of results before returning data. Used with $top to provide pagination for large datasets.
      :param orderBy [string] A comma separated list of sort statements in the format `(fieldname) [ASC|DESC]`, for example `id ASC`.
      :return FetchResult
    """
    def query_contacts(self, include=None):
        return requests.get('{}/api/v2/contacts'.format(self.base_url),
                               auth=self.auth, headers=self.client_header, params=include, 
                               timeout=self.timeout_limit if self.timeout_limit else 10)

    r"""
    Update a single contact
    
    Replace the existing contact object at this URL with an updated object.
      A 'contact' is a person associated with a company who is designated to handle certain responsibilities of
      a tax collecting and filing entity.
      All data from the existing object will be replaced with data in the object you PUT.
      To set a field's value to null, you may either set its value to null or omit that field from the object you post.
    
      :param companyId [int] The ID of the company that this contact belongs to.
      :param id_ [int] The ID of the contact you wish to update
      :param model [ContactModel] The contact you wish to update.
      :return ContactModel
    """
    def update_contact(self, companyId, id_, model):
        return requests.put('{}/api/v2/companies/{}/contacts/{}'.format(self.base_url, companyId, id_),
                               auth=self.auth, headers=self.client_header, json=model, 
                               timeout=self.timeout_limit if self.timeout_limit else 10)

    r"""
    Create customers for this company
    
    Create one or more customers for this company.
      A customer object defines information about a person or business that purchases products from your
      company. When you create a tax transaction in AvaTax, you can use the `customerCode` from this
      record in your `CreateTransaction` API call. AvaTax will search for this `customerCode` value and
      identify any certificates linked to this `customer` object. If any certificate applies to the transaction,
      AvaTax will record the appropriate elements of the transaction as exempt and link it to the `certificate`.
      A nested object such as CustomFields could be specified and created along with the customer object. To fetch the
      nested object, please call 'GetCustomer' API with appropriate $include parameters.
      Using exemption certificates endpoints requires setup of an auditable document storage for each company that will use certificates.
      Companies that do not have this storage system set up will receive the error `CertCaptureNotConfiguredError` when they call exemption
      certificate related APIs. To check if this company is set up, call `GetCertificateSetup`. To request setup of the auditable document
      storage for this company, call `RequestCertificateSetup`.
    
      :param companyId [int] The unique ID number of the company that recorded this customer
      :param model [CustomerModel] The list of customer objects to be created
      :return CustomerModel
    """
    def create_customers(self, companyId, model):
        return requests.post('{}/api/v2/companies/{}/customers'.format(self.base_url, companyId),
                               auth=self.auth, headers=self.client_header, json=model, 
                               timeout=self.timeout_limit if self.timeout_limit else 10)

    r"""
    Delete a customer record
    
    Deletes the customer object referenced by this URL.
      A customer object defines information about a person or business that purchases products from your
      company. When you create a tax transaction in AvaTax, you can use the `customerCode` from this
      record in your `CreateTransaction` API call. AvaTax will search for this `customerCode` value and
      identify any certificates linked to this `customer` object. If any certificate applies to the transaction,
      AvaTax will record the appropriate elements of the transaction as exempt and link it to the `certificate`.
      Using exemption certificates endpoints requires setup of an auditable document storage for each company that will use certificates.
      Companies that do not have this storage system set up will receive the error `CertCaptureNotConfiguredError` when they call exemption
      certificate related APIs. To check if this company is set up, call `GetCertificateSetup`. To request setup of the auditable document
      storage for this company, call `RequestCertificateSetup`.
    
      :param companyId [int] The unique ID number of the company that recorded this customer
      :param customerCode [string] The unique code representing this customer
      :return CustomerModel
    """
    def delete_customer(self, companyId, customerCode):
        return requests.delete('{}/api/v2/companies/{}/customers/{}'.format(self.base_url, companyId, customerCode),
                               auth=self.auth, headers=self.client_header, params=None, 
                               timeout=self.timeout_limit if self.timeout_limit else 10)

    r"""
    Retrieve a single customer
    
    Retrieve the customer identified by this URL.
      A customer object defines information about a person or business that purchases products from your
      company. When you create a tax transaction in AvaTax, you can use the `customerCode` from this
      record in your `CreateTransaction` API call. AvaTax will search for this `customerCode` value and
      identify any certificates linked to this customer object. If any certificate applies to the transaction,
      AvaTax will record the appropriate elements of the transaction as exempt and link it to the `certificate`.
      You can use the `$include` parameter to fetch the following additional objects for expansion:
      * Certificates - Fetch a list of certificates linked to this customer.
      * CustomFields - Fetch a list of custom fields associated to this customer.
      Using exemption certificates endpoints requires setup of an auditable document storage for each company that will use certificates.
      Companies that do not have this storage system set up will receive the error `CertCaptureNotConfiguredError` when they call exemption
      certificate related APIs. To check if this company is set up, call `GetCertificateSetup`. To request setup of the auditable document
      storage for this company, call `RequestCertificateSetup`.
    
      :param companyId [int] The unique ID number of the company that recorded this customer
      :param customerCode [string] The unique code representing this customer
      :param include [string] Specify optional additional objects to include in this fetch request
      :return CustomerModel
    """
    def get_customer(self, companyId, customerCode, include=None):
        return requests.get('{}/api/v2/companies/{}/customers/{}'.format(self.base_url, companyId, customerCode),
                               auth=self.auth, headers=self.client_header, params=include, 
                               timeout=self.timeout_limit if self.timeout_limit else 10)

    r"""
    Link certificates to a customer
    
    Link one or more certificates to a customer.
      A customer object defines information about a person or business that purchases products from your
      company. When you create a tax transaction in AvaTax, you can use the `customerCode` from this
      record in your `CreateTransaction` API call. AvaTax will search for this `customerCode` value and
      identify any certificates linked to this `customer` object. If any certificate applies to the transaction,
      AvaTax will record the appropriate elements of the transaction as exempt and link it to the `certificate`.
      Using exemption certificates endpoints requires setup of an auditable document storage for each company that will use certificates.
      Companies that do not have this storage system set up will receive the error `CertCaptureNotConfiguredError` when they call exemption
      certificate related APIs. To check if this company is set up, call `GetCertificateSetup`. To request setup of the auditable document
      storage for this company, call `RequestCertificateSetup`.
    
      :param companyId [int] The unique ID number of the company that recorded this customer
      :param customerCode [string] The unique code representing this customer
      :param model [LinkCertificatesModel] The list of certificates to link to this customer
      :return FetchResult
    """
    def link_certificates_to_customer(self, companyId, customerCode, model):
        return requests.post('{}/api/v2/companies/{}/customers/{}/certificates/link'.format(self.base_url, companyId, customerCode),
                               auth=self.auth, headers=self.client_header, json=model, 
                               timeout=self.timeout_limit if self.timeout_limit else 10)

    r"""
    List certificates linked to a customer
    
    List all certificates linked to a customer.
      A customer object defines information about a person or business that purchases products from your
      company. When you create a tax transaction in AvaTax, you can use the `customerCode` from this
      record in your `CreateTransaction` API call. AvaTax will search for this `customerCode` value and
      identify any certificates linked to this `customer` object. If any certificate applies to the transaction,
      AvaTax will record the appropriate elements of the transaction as exempt and link it to the `certificate`.
      Using exemption certificates endpoints requires setup of an auditable document storage for each company that will use certificates.
      Companies that do not have this storage system set up will receive the error `CertCaptureNotConfiguredError` when they call exemption
      certificate related APIs. To check if this company is set up, call `GetCertificateSetup`. To request setup of the auditable document
      storage for this company, call `RequestCertificateSetup`.
    
      :param companyId [int] The unique ID number of the company that recorded this customer
      :param customerCode [string] The unique code representing this customer
      :param include [string] OPTIONAL: A comma separated list of special fetch options. You can specify one or more of the following:      * Customers - Retrieves the list of customers linked to the certificate.   * PoNumbers - Retrieves all PO numbers tied to the certificate.   * Attributes - Retrieves all attributes applied to the certificate.
      :param filter [string] A filter statement to identify specific records to retrieve. For more information on filtering, see [Filtering in REST](http://developer.avalara.com/avatax/filtering-in-rest/) .
      :param top [int] If nonzero, return no more than this number of results. Used with $skip to provide pagination for large datasets.
      :param skip [int] If nonzero, skip this number of results before returning data. Used with $top to provide pagination for large datasets.
      :param orderBy [string] A comma separated list of sort statements in the format `(fieldname) [ASC|DESC]`, for example `id ASC`.
      :return FetchResult
    """
    def list_certificates_for_customer(self, companyId, customerCode, include=None):
        return requests.get('{}/api/v2/companies/{}/customers/{}/certificates'.format(self.base_url, companyId, customerCode),
                               auth=self.auth, headers=self.client_header, params=include, 
                               timeout=self.timeout_limit if self.timeout_limit else 10)

    r"""
    List active certificates for a location
    
    List valid certificates linked to a customer in a particular country and region.
      This API is intended to help identify whether a customer has already provided a certificate that
      applies to a particular country and region. This API is intended to help you remind a customer
      when they have or have not provided copies of their exemption certificates to you during the sales
      order process.
      If a customer does not have a certificate on file and they wish to provide one, you should send the customer
      a CertExpress invitation link so that the customer can upload proof of their exemption certificate. Please
      see the `CreateCertExpressInvitation` API to create an invitation link for this customer.
      Using exemption certificates endpoints requires setup of an auditable document storage for each company that will use certificates.
      Companies that do not have this storage system set up will receive the error `CertCaptureNotConfiguredError` when they call exemption
      certificate related APIs. To check if this company is set up, call `GetCertificateSetup`. To request setup of the auditable document
      storage for this company, call `RequestCertificateSetup`.
    
      :param companyId [int] The unique ID number of the company that recorded this customer
      :param customerCode [string] The unique code representing this customer
      :param country [string] Search for certificates matching this country. Uses the ISO 3166 two character country code.
      :param region [string] Search for certificates matching this region. Uses the ISO 3166 two or three character state, region, or province code.
      :return ExemptionStatusModel
    """
    def list_valid_certificates_for_customer(self, companyId, customerCode, country, region):
        return requests.get('{}/api/v2/companies/{}/customers/{}/certificates/{}/{}'.format(self.base_url, companyId, customerCode, country, region),
                               auth=self.auth, headers=self.client_header, params=None, 
                               timeout=self.timeout_limit if self.timeout_limit else 10)

    r"""
    List all customers for this company
    
    List all customers recorded by this company matching the specified criteria.
      A customer object defines information about a person or business that purchases products from your
      company. When you create a tax transaction in AvaTax, you can use the `customerCode` from this
      record in your `CreateTransaction` API call. AvaTax will search for this `customerCode` value and
      identify any certificates linked to this `customer` object. If any certificate applies to the transaction,
      AvaTax will record the appropriate elements of the transaction as exempt and link it to the `certificate`.
      You can use the `$include` parameter to fetch the following additional objects for expansion:
      * Certificates - Fetch a list of certificates linked to this customer.
      Using exemption certificates endpoints requires setup of an auditable document storage for each company that will use certificates.
      Companies that do not have this storage system set up will receive the error `CertCaptureNotConfiguredError` when they call exemption
      certificate related APIs. To check if this company is set up, call `GetCertificateSetup`. To request setup of the auditable document
      storage for this company, call `RequestCertificateSetup`.
    
      :param companyId [int] The unique ID number of the company that recorded this customer
      :param include [string] OPTIONAL - You can specify the value `certificates` to fetch information about certificates linked to the customer.
      :param filter [string] A filter statement to identify specific records to retrieve. For more information on filtering, see [Filtering in REST](http://developer.avalara.com/avatax/filtering-in-rest/) .
      :param top [int] If nonzero, return no more than this number of results. Used with $skip to provide pagination for large datasets.
      :param skip [int] If nonzero, skip this number of results before returning data. Used with $top to provide pagination for large datasets.
      :param orderBy [string] A comma separated list of sort statements in the format `(fieldname) [ASC|DESC]`, for example `id ASC`.
      :return FetchResult
    """
    def query_customers(self, companyId, include=None):
        return requests.get('{}/api/v2/companies/{}/customers'.format(self.base_url, companyId),
                               auth=self.auth, headers=self.client_header, params=include, 
                               timeout=self.timeout_limit if self.timeout_limit else 10)

    r"""
    Unlink certificates from a customer
    
    Remove one or more certificates to a customer.
      A customer object defines information about a person or business that purchases products from your
      company. When you create a tax transaction in AvaTax, you can use the `customerCode` from this
      record in your `CreateTransaction` API call. AvaTax will search for this `customerCode` value and
      identify any certificates linked to this `customer` object. If any certificate applies to the transaction,
      AvaTax will record the appropriate elements of the transaction as exempt and link it to the `certificate`.
      Using exemption certificates endpoints requires setup of an auditable document storage for each company that will use certificates.
      Companies that do not have this storage system set up will receive the error `CertCaptureNotConfiguredError` when they call exemption
      certificate related APIs. To check if this company is set up, call `GetCertificateSetup`. To request setup of the auditable document
      storage for this company, call `RequestCertificateSetup`.
    
      :param companyId [int] The unique ID number of the company that recorded this customer
      :param customerCode [string] The unique code representing this customer
      :param model [LinkCertificatesModel] The list of certificates to link to this customer
      :return FetchResult
    """
    def unlink_certificates_from_customer(self, companyId, customerCode, model):
        return requests.post('{}/api/v2/companies/{}/customers/{}/certificates/unlink'.format(self.base_url, companyId, customerCode),
                               auth=self.auth, headers=self.client_header, json=model, 
                               timeout=self.timeout_limit if self.timeout_limit else 10)

    r"""
    Update a single customer
    
    Replace the customer object at this URL with a new record.
      A customer object defines information about a person or business that purchases products from your
      company. When you create a tax transaction in AvaTax, you can use the `customerCode` from this
      record in your `CreateTransaction` API call. AvaTax will search for this `customerCode` value and
      identify any certificates linked to this `customer` object. If any certificate applies to the transaction,
      AvaTax will record the appropriate elements of the transaction as exempt and link it to the `certificate`.
      Using exemption certificates endpoints requires setup of an auditable document storage for each company that will use certificates.
      Companies that do not have this storage system set up will receive the error `CertCaptureNotConfiguredError` when they call exemption
      certificate related APIs. To check if this company is set up, call `GetCertificateSetup`. To request setup of the auditable document
      storage for this company, call `RequestCertificateSetup`.
    
      :param companyId [int] The unique ID number of the company that recorded this customer
      :param customerCode [string] The unique code representing this customer
      :param model [CustomerModel] The new customer model that will replace the existing record at this URL
      :return CustomerModel
    """
    def update_customer(self, companyId, customerCode, model):
        return requests.put('{}/api/v2/companies/{}/customers/{}'.format(self.base_url, companyId, customerCode),
                               auth=self.auth, headers=self.client_header, json=model, 
                               timeout=self.timeout_limit if self.timeout_limit else 10)

    r"""
    Lists all parents of an HS Code.
    
    Retrieves the specified HS code and all of its parents, reflecting all sections, chapters, headings, and subheadings
      a list of HS Codes that are the parents and information branches of the HS Code for the given
      destination country, if lower detail is available.
      This API will include information branches if applicable. These do not have HS Codes and cannot be referenced,
      but can contain information relevant to deciding the correct HS Code.
      This API is intended to be useful to review the descriptive hierarchy of an HS Code, which can be particularly helpful
      when HS Codes can have multiple levels of generic descriptions.
    
      :param country [string] The name or code of the destination country.
      :param hsCode [string] The partial or full HS Code for which you would like to view all of the parents.
      :return FetchResult
    """
    def get_cross_border_code(self, country, hsCode):
        return requests.get('{}/api/v2/definitions/crossborder/{}/{}/hierarchy'.format(self.base_url, country, hsCode),
                               auth=self.auth, headers=self.client_header, params=None, 
                               timeout=self.timeout_limit if self.timeout_limit else 10)

    r"""
    Test whether a form supports online login verification
    
    This API is intended to be useful to identify whether the user should be allowed
      to automatically verify their login and password.
    
      :param form [string] The name of the form you would like to verify. This can be the tax form code or the legacy return name
      :param filter [string] A filter statement to identify specific records to retrieve. For more information on filtering, see [Filtering in REST](http://developer.avalara.com/avatax/filtering-in-rest/) .
      :param top [int] If nonzero, return no more than this number of results. Used with $skip to provide pagination for large datasets.
      :param skip [int] If nonzero, skip this number of results before returning data. Used with $top to provide pagination for large datasets.
      :param orderBy [string] A comma separated list of sort statements in the format `(fieldname) [ASC|DESC]`, for example `id ASC`.
      :return FetchResult
    """
    def get_login_verifier_by_form(self, form, include=None):
        return requests.get('{}/api/v2/definitions/filingcalendars/loginverifiers/{}'.format(self.base_url, form),
                               auth=self.auth, headers=self.client_header, params=include, 
                               timeout=self.timeout_limit if self.timeout_limit else 10)

    r"""
    Retrieve the full list of the AvaFile Forms available
    
    This API is deprecated.
      Please use the ListTaxForms API.
      Returns the full list of Avalara-supported AvaFile Forms
      This API is intended to be useful to identify all the different AvaFile Forms
    
      :param filter [string] A filter statement to identify specific records to retrieve. For more information on filtering, see [Filtering in REST](http://developer.avalara.com/avatax/filtering-in-rest/) .
      :param top [int] If nonzero, return no more than this number of results. Used with $skip to provide pagination for large datasets.
      :param skip [int] If nonzero, skip this number of results before returning data. Used with $top to provide pagination for large datasets.
      :param orderBy [string] A comma separated list of sort statements in the format `(fieldname) [ASC|DESC]`, for example `id ASC`.
      :return FetchResult
    """
    def list_ava_file_forms(self, include=None):
        return requests.get('{}/api/v2/definitions/avafileforms'.format(self.base_url),
                               auth=self.auth, headers=self.client_header, params=include, 
                               timeout=self.timeout_limit if self.timeout_limit else 10)

    r"""
    List certificate attributes used by a company
    
    List the certificate attributes defined by a company.
      A certificate may have multiple attributes that control its behavior. You may apply or remove attributes to a
      certificate at any time.
      If you see the 'CertCaptureNotConfiguredError', please use CheckProvision and RequestProvision endpoints to
      check and provision account.
    
      :param filter [string] A filter statement to identify specific records to retrieve. For more information on filtering, see [Filtering in REST](http://developer.avalara.com/avatax/filtering-in-rest/) .
      :param top [int] If nonzero, return no more than this number of results. Used with $skip to provide pagination for large datasets.
      :param skip [int] If nonzero, skip this number of results before returning data. Used with $top to provide pagination for large datasets.
      :param orderBy [string] A comma separated list of sort statements in the format `(fieldname) [ASC|DESC]`, for example `id ASC`.
      :return FetchResult
    """
    def list_certificate_attributes(self, include=None):
        return requests.get('{}/api/v2/definitions/certificateattributes'.format(self.base_url),
                               auth=self.auth, headers=self.client_header, params=include, 
                               timeout=self.timeout_limit if self.timeout_limit else 10)

    r"""
    List the certificate exempt reasons defined by a company
    
    List the certificate exempt reasons defined by a company.
      An exemption reason defines why a certificate allows a customer to be exempt
      for purposes of tax calculation.
      If you see the 'CertCaptureNotConfiguredError', please use CheckProvision and RequestProvision endpoints to
      check and provision account.
    
      :param filter [string] A filter statement to identify specific records to retrieve. For more information on filtering, see [Filtering in REST](http://developer.avalara.com/avatax/filtering-in-rest/) .
      :param top [int] If nonzero, return no more than this number of results. Used with $skip to provide pagination for large datasets.
      :param skip [int] If nonzero, skip this number of results before returning data. Used with $top to provide pagination for large datasets.
      :param orderBy [string] A comma separated list of sort statements in the format `(fieldname) [ASC|DESC]`, for example `id ASC`.
      :return FetchResult
    """
    def list_certificate_exempt_reasons(self, include=None):
        return requests.get('{}/api/v2/definitions/certificateexemptreasons'.format(self.base_url),
                               auth=self.auth, headers=self.client_header, params=include, 
                               timeout=self.timeout_limit if self.timeout_limit else 10)

    r"""
    List certificate exposure zones used by a company
    
    List the certificate exposure zones defined by a company.
      An exposure zone is a location where a certificate can be valid. Exposure zones may indicate a taxing
      authority or other legal entity to which a certificate may apply.
      If you see the 'CertCaptureNotConfiguredError', please use CheckProvision and RequestProvision endpoints to
      check and provision account.
    
      :param filter [string] A filter statement to identify specific records to retrieve. For more information on filtering, see [Filtering in REST](http://developer.avalara.com/avatax/filtering-in-rest/) .
      :param top [int] If nonzero, return no more than this number of results. Used with $skip to provide pagination for large datasets.
      :param skip [int] If nonzero, skip this number of results before returning data. Used with $top to provide pagination for large datasets.
      :param orderBy [string] A comma separated list of sort statements in the format `(fieldname) [ASC|DESC]`, for example `id ASC`.
      :return FetchResult
    """
    def list_certificate_exposure_zones(self, include=None):
        return requests.get('{}/api/v2/definitions/certificateexposurezones'.format(self.base_url),
                               auth=self.auth, headers=self.client_header, params=include, 
                               timeout=self.timeout_limit if self.timeout_limit else 10)

    r"""
    Retrieve the full list of communications service types
    
    Returns full list of service types for a given transaction type ID.
    
      :param id_ [int] The transaction type ID to examine
      :param filter [string] A filter statement to identify specific records to retrieve. For more information on filtering, see [Filtering in REST](http://developer.avalara.com/avatax/filtering-in-rest/) .
      :param top [int] If nonzero, return no more than this number of results. Used with $skip to provide pagination for large datasets.
      :param skip [int] If nonzero, skip this number of results before returning data. Used with $top to provide pagination for large datasets.
      :param orderBy [string] A comma separated list of sort statements in the format `(fieldname) [ASC|DESC]`, for example `id ASC`.
      :return FetchResult
    """
    def list_communications_service_types(self, id_, include=None):
        return requests.get('{}/api/v2/definitions/communications/transactiontypes/{}/servicetypes'.format(self.base_url, id_),
                               auth=self.auth, headers=self.client_header, params=include, 
                               timeout=self.timeout_limit if self.timeout_limit else 10)

    r"""
    Retrieve the full list of communications transactiontypes
    
    Returns full list of communications transaction types which
      are accepted in communication tax calculation requests.
    
      :param filter [string] A filter statement to identify specific records to retrieve. For more information on filtering, see [Filtering in REST](http://developer.avalara.com/avatax/filtering-in-rest/) .
      :param top [int] If nonzero, return no more than this number of results. Used with $skip to provide pagination for large datasets.
      :param skip [int] If nonzero, skip this number of results before returning data. Used with $top to provide pagination for large datasets.
      :param orderBy [string] A comma separated list of sort statements in the format `(fieldname) [ASC|DESC]`, for example `id ASC`.
      :return FetchResult
    """
    def list_communications_transaction_types(self, include=None):
        return requests.get('{}/api/v2/definitions/communications/transactiontypes'.format(self.base_url),
                               auth=self.auth, headers=self.client_header, params=include, 
                               timeout=self.timeout_limit if self.timeout_limit else 10)

    r"""
    Retrieve the full list of communications transaction/service type pairs
    
    Returns full list of communications transaction/service type pairs which
      are accepted in communication tax calculation requests.
    
      :param filter [string] A filter statement to identify specific records to retrieve. For more information on filtering, see [Filtering in REST](http://developer.avalara.com/avatax/filtering-in-rest/) .
      :param top [int] If nonzero, return no more than this number of results. Used with $skip to provide pagination for large datasets.
      :param skip [int] If nonzero, skip this number of results before returning data. Used with $top to provide pagination for large datasets.
      :param orderBy [string] A comma separated list of sort statements in the format `(fieldname) [ASC|DESC]`, for example `id ASC`.
      :return FetchResult
    """
    def list_communications_t_s_pairs(self, include=None):
        return requests.get('{}/api/v2/definitions/communications/tspairs'.format(self.base_url),
                               auth=self.auth, headers=self.client_header, params=include, 
                               timeout=self.timeout_limit if self.timeout_limit else 10)

    r"""
    List all ISO 3166 countries
    
    Returns a list of all ISO 3166 country codes, and their US English friendly names.
      This API is intended to be useful when presenting a dropdown box in your website to allow customers to select a country for
      a shipping address.
    
      :param filter [string] A filter statement to identify specific records to retrieve. For more information on filtering, see [Filtering in REST](http://developer.avalara.com/avatax/filtering-in-rest/) .
      :param top [int] If nonzero, return no more than this number of results. Used with $skip to provide pagination for large datasets.
      :param skip [int] If nonzero, skip this number of results before returning data. Used with $top to provide pagination for large datasets.
      :param orderBy [string] A comma separated list of sort statements in the format `(fieldname) [ASC|DESC]`, for example `id ASC`.
      :return FetchResult
    """
    def list_countries(self, include=None):
        return requests.get('{}/api/v2/definitions/countries'.format(self.base_url),
                               auth=self.auth, headers=self.client_header, params=include, 
                               timeout=self.timeout_limit if self.timeout_limit else 10)

    r"""
    List certificate exposure zones used by a company
    
    List available cover letters that can be used when sending invitation to use CertExpress to upload certificates.
      The CoverLetter model represents a message sent along with an invitation to use CertExpress to
      upload certificates. An invitation allows customers to use CertExpress to upload their exemption
      certificates directly; this cover letter explains why the invitation was sent.
      If you see the 'CertCaptureNotConfiguredError', please use CheckProvision and RequestProvision endpoints to
      check and provision account.
    
      :param filter [string] A filter statement to identify specific records to retrieve. For more information on filtering, see [Filtering in REST](http://developer.avalara.com/avatax/filtering-in-rest/) .
      :param top [int] If nonzero, return no more than this number of results. Used with $skip to provide pagination for large datasets.
      :param skip [int] If nonzero, skip this number of results before returning data. Used with $top to provide pagination for large datasets.
      :param orderBy [string] A comma separated list of sort statements in the format `(fieldname) [ASC|DESC]`, for example `id ASC`.
      :return FetchResult
    """
    def list_cover_letters(self, include=None):
        return requests.get('{}/api/v2/definitions/coverletters'.format(self.base_url),
                               auth=self.auth, headers=self.client_header, params=include, 
                               timeout=self.timeout_limit if self.timeout_limit else 10)

    r"""
    Lists the next level of HS Codes given a destination country and HS Code prefix.
    
    Retrieves a list of HS Codes that are the children of the prefix for the given destination country, if
      additional children are available.
      HS Code is interchangeable with "tariff code" and definitions are generally unique to a destination country.
      An HS Code describes an item and its eligibility/rate for tariffs. HS Codes are organized by
      Section/Chapter/Heading/Subheading/Classification.
      This API is intended to be useful to identify the correct HS Code to use for your item.
    
      :param country [string] The name or code of the destination country.
      :param hsCode [string] The Section or partial HS Code for which you would like to view the next level of HS Code detail, if more detail is available.
      :param filter [string] A filter statement to identify specific records to retrieve. For more information on filtering, see [Filtering in REST](http://developer.avalara.com/avatax/filtering-in-rest/) .
      :param top [int] If nonzero, return no more than this number of results. Used with $skip to provide pagination for large datasets.
      :param skip [int] If nonzero, skip this number of results before returning data. Used with $top to provide pagination for large datasets.
      :param orderBy [string] A comma separated list of sort statements in the format `(fieldname) [ASC|DESC]`, for example `id ASC`.
      :return FetchResult
    """
    def list_cross_border_codes(self, country, hsCode, include=None):
        return requests.get('{}/api/v2/definitions/crossborder/{}/{}'.format(self.base_url, country, hsCode),
                               auth=self.auth, headers=self.client_header, params=include, 
                               timeout=self.timeout_limit if self.timeout_limit else 10)

    r"""
    List top level HS Code Sections.
    
    Returns the full list of top level HS Code Sections. Sections are the broadest level of detail for
      classifying tariff codes and the items to which they apply. HS Codes are organized
      by Section/Chapter/Heading/Subheading/Classification.
      This API is intended to be useful to identify the top level Sections for
      further LandedCost HS Code lookups.
    
      :return FetchResult
    """
    def list_cross_border_sections(self):
        return requests.get('{}/api/v2/definitions/crossborder/sections'.format(self.base_url),
                               auth=self.auth, headers=self.client_header, params=None, 
                               timeout=self.timeout_limit if self.timeout_limit else 10)

    r"""
    List all ISO 4217 currencies supported by AvaTax.
    
    Lists all ISO 4217 currencies supported by AvaTax.
      This API produces a list of currency codes that can be used when calling AvaTax. The values from this API can be used to fill out the
      `currencyCode` field in a `CreateTransactionModel`.
    
      :param filter [string] A filter statement to identify specific records to retrieve. For more information on filtering, see [Filtering in REST](http://developer.avalara.com/avatax/filtering-in-rest/) .
      :param top [int] If nonzero, return no more than this number of results. Used with $skip to provide pagination for large datasets.
      :param skip [int] If nonzero, skip this number of results before returning data. Used with $top to provide pagination for large datasets.
      :param orderBy [string] A comma separated list of sort statements in the format `(fieldname) [ASC|DESC]`, for example `id ASC`.
      :return FetchResult
    """
    def list_currencies(self, include=None):
        return requests.get('{}/api/v2/definitions/currencies'.format(self.base_url),
                               auth=self.auth, headers=self.client_header, params=include, 
                               timeout=self.timeout_limit if self.timeout_limit else 10)

    r"""
    Retrieve the full list of Avalara-supported entity use codes
    
    Returns the full list of Avalara-supported entity use codes.
      Entity/Use Codes are definitions of the entity who is purchasing something, or the purpose for which the transaction
      is occurring. This information is generally used to determine taxability of the product.
      In order to facilitate correct reporting of your taxes, you are encouraged to select the proper entity use codes for
      all transactions that are exempt.
    
      :param filter [string] A filter statement to identify specific records to retrieve. For more information on filtering, see [Filtering in REST](http://developer.avalara.com/avatax/filtering-in-rest/) .
      :param top [int] If nonzero, return no more than this number of results. Used with $skip to provide pagination for large datasets.
      :param skip [int] If nonzero, skip this number of results before returning data. Used with $top to provide pagination for large datasets.
      :param orderBy [string] A comma separated list of sort statements in the format `(fieldname) [ASC|DESC]`, for example `id ASC`.
      :return FetchResult
    """
    def list_entity_use_codes(self, include=None):
        return requests.get('{}/api/v2/definitions/entityusecodes'.format(self.base_url),
                               auth=self.auth, headers=self.client_header, params=include, 
                               timeout=self.timeout_limit if self.timeout_limit else 10)

    r"""
    Retrieve the full list of Avalara-supported filing frequencies.
    
    Returns the full list of Avalara-supported filing frequencies.
      This API is intended to be useful to identify all the different filing frequencies that can be used in notices.
    
      :param filter [string] A filter statement to identify specific records to retrieve. For more information on filtering, see [Filtering in REST](http://developer.avalara.com/avatax/filtering-in-rest/) .
      :param top [int] If nonzero, return no more than this number of results. Used with $skip to provide pagination for large datasets.
      :param skip [int] If nonzero, skip this number of results before returning data. Used with $top to provide pagination for large datasets.
      :param orderBy [string] A comma separated list of sort statements in the format `(fieldname) [ASC|DESC]`, for example `id ASC`.
      :return FetchResult
    """
    def list_filing_frequencies(self, include=None):
        return requests.get('{}/api/v2/definitions/filingfrequencies'.format(self.base_url),
                               auth=self.auth, headers=self.client_header, params=include, 
                               timeout=self.timeout_limit if self.timeout_limit else 10)

    r"""
    List jurisdictions based on the filter provided
    
    Returns a list of all Avalara-supported taxing jurisdictions.
      This API allows you to examine all Avalara-supported jurisdictions. You can filter your search by supplying
      SQL-like query for fetching only the ones you concerned about. For example: effectiveDate &gt; '2016-01-01'
    
      :param filter [string] A filter statement to identify specific records to retrieve. For more information on filtering, see [Filtering in REST](http://developer.avalara.com/avatax/filtering-in-rest/) .
      :param top [int] If nonzero, return no more than this number of results. Used with $skip to provide pagination for large datasets.
      :param skip [int] If nonzero, skip this number of results before returning data. Used with $top to provide pagination for large datasets.
      :param orderBy [string] A comma separated list of sort statements in the format `(fieldname) [ASC|DESC]`, for example `id ASC`.
      :return FetchResult
    """
    def list_jurisdictions(self, include=None):
        return requests.get('{}/api/v2/definitions/jurisdictions'.format(self.base_url),
                               auth=self.auth, headers=self.client_header, params=include, 
                               timeout=self.timeout_limit if self.timeout_limit else 10)

    r"""
    List jurisdictions near a specific address
    
    Returns a list of all Avalara-supported taxing jurisdictions that apply to this address.
      This API allows you to identify which jurisdictions are nearby a specific address according to the best available geocoding information.
      It is intended to allow you to create a "Jurisdiction Override", which allows an address to be configured as belonging to a nearby
      jurisdiction in AvaTax.
      The results of this API call can be passed to the `CreateJurisdictionOverride` API call.
    
      :param line1 [string] The first address line portion of this address.
      :param line2 [string] The second address line portion of this address.
      :param line3 [string] The third address line portion of this address.
      :param city [string] The city portion of this address.
      :param region [string] The region, state, or province code portion of this address.
      :param postalCode [string] The postal code or zip code portion of this address.
      :param country [string] The two-character ISO-3166 code of the country portion of this address.
      :param filter [string] A filter statement to identify specific records to retrieve. For more information on filtering, see [Filtering in REST](http://developer.avalara.com/avatax/filtering-in-rest/) .
      :param top [int] If nonzero, return no more than this number of results. Used with $skip to provide pagination for large datasets.
      :param skip [int] If nonzero, skip this number of results before returning data. Used with $top to provide pagination for large datasets.
      :param orderBy [string] A comma separated list of sort statements in the format `(fieldname) [ASC|DESC]`, for example `id ASC`.
      :return FetchResult
    """
    def list_jurisdictions_by_address(self, include=None):
        return requests.get('{}/api/v2/definitions/jurisdictionsnearaddress'.format(self.base_url),
                               auth=self.auth, headers=self.client_header, params=include, 
                               timeout=self.timeout_limit if self.timeout_limit else 10)

    r"""
    Retrieve the list of questions that are required for a tax location
    
    Returns the list of additional questions you must answer when declaring a location in certain taxing jurisdictions.
      Some tax jurisdictions require that you register or provide additional information to configure each physical place where
      your company does business.
      This information is not usually required in order to calculate tax correctly, but is almost always required to file your tax correctly.
      You can call this API call for any address and obtain information about what questions must be answered in order to properly
      file tax in that location.
    
      :param line1 [string] The first line of this location's address.
      :param line2 [string] The second line of this location's address.
      :param line3 [string] The third line of this location's address.
      :param city [string] The city part of this location's address.
      :param region [string] The region, state, or province part of this location's address.
      :param postalCode [string] The postal code of this location's address.
      :param country [string] The country part of this location's address.
      :param latitude [decimal] Optionally identify the location via latitude/longitude instead of via address.
      :param longitude [decimal] Optionally identify the location via latitude/longitude instead of via address.
      :param filter [string] A filter statement to identify specific records to retrieve. For more information on filtering, see [Filtering in REST](http://developer.avalara.com/avatax/filtering-in-rest/) .
      :param top [int] If nonzero, return no more than this number of results. Used with $skip to provide pagination for large datasets.
      :param skip [int] If nonzero, skip this number of results before returning data. Used with $top to provide pagination for large datasets.
      :param orderBy [string] A comma separated list of sort statements in the format `(fieldname) [ASC|DESC]`, for example `id ASC`.
      :return FetchResult
    """
    def list_location_questions_by_address(self, include=None):
        return requests.get('{}/api/v2/definitions/locationquestions'.format(self.base_url),
                               auth=self.auth, headers=self.client_header, params=include, 
                               timeout=self.timeout_limit if self.timeout_limit else 10)

    r"""
    List all forms where logins can be verified automatically
    
    List all forms where logins can be verified automatically.
      This API is intended to be useful to identify whether the user should be allowed
      to automatically verify their login and password.
    
      :param filter [string] A filter statement to identify specific records to retrieve. For more information on filtering, see [Filtering in REST](http://developer.avalara.com/avatax/filtering-in-rest/) .
      :param top [int] If nonzero, return no more than this number of results. Used with $skip to provide pagination for large datasets.
      :param skip [int] If nonzero, skip this number of results before returning data. Used with $top to provide pagination for large datasets.
      :param orderBy [string] A comma separated list of sort statements in the format `(fieldname) [ASC|DESC]`, for example `id ASC`.
      :return FetchResult
    """
    def list_login_verifiers(self, include=None):
        return requests.get('{}/api/v2/definitions/filingcalendars/loginverifiers'.format(self.base_url),
                               auth=self.auth, headers=self.client_header, params=include, 
                               timeout=self.timeout_limit if self.timeout_limit else 10)

    r"""
    Retrieve the full list of Avalara-supported nexus for all countries and regions.
    
    Returns the full list of all Avalara-supported nexus for all countries and regions.
      This API is intended to be useful if your user interface needs to display a selectable list of nexus.
    
      :param filter [string] A filter statement to identify specific records to retrieve. For more information on filtering, see [Filtering in REST](http://developer.avalara.com/avatax/filtering-in-rest/) .
      :param top [int] If nonzero, return no more than this number of results. Used with $skip to provide pagination for large datasets.
      :param skip [int] If nonzero, skip this number of results before returning data. Used with $top to provide pagination for large datasets.
      :param orderBy [string] A comma separated list of sort statements in the format `(fieldname) [ASC|DESC]`, for example `id ASC`.
      :return FetchResult
    """
    def list_nexus(self, include=None):
        return requests.get('{}/api/v2/definitions/nexus'.format(self.base_url),
                               auth=self.auth, headers=self.client_header, params=include, 
                               timeout=self.timeout_limit if self.timeout_limit else 10)

    r"""
    List all nexus that apply to a specific address.
    
    Returns a list of all Avalara-supported taxing jurisdictions that apply to this address.
      This API allows you to identify which tax authorities apply to a physical location, salesperson address, or point of sale.
      In general, it is usually expected that a company will declare nexus in all the jurisdictions that apply to each physical address
      where the company does business.
      The results of this API call can be passed to the 'Create Nexus' API call to declare nexus for this address.
    
      :param line1 [string] The first address line portion of this address.
      :param line2 [string] The first address line portion of this address.
      :param line3 [string] The first address line portion of this address.
      :param city [string] The city portion of this address.
      :param region [string] Name or ISO 3166 code identifying the region portion of the address.      This field supports many different region identifiers:   * Two and three character ISO 3166 region codes   * Fully spelled out names of the region in ISO supported languages   * Common alternative spellings for many regions      For a full list of all supported codes and names, please see the Definitions API `ListRegions`.
      :param postalCode [string] The postal code or zip code portion of this address.
      :param country [string] Name or ISO 3166 code identifying the country portion of this address.      This field supports many different country identifiers:   * Two character ISO 3166 codes   * Three character ISO 3166 codes   * Fully spelled out names of the country in ISO supported languages   * Common alternative spellings for many countries      For a full list of all supported codes and names, please see the Definitions API `ListCountries`.
      :param filter [string] A filter statement to identify specific records to retrieve. For more information on filtering, see [Filtering in REST](http://developer.avalara.com/avatax/filtering-in-rest/) .
      :param top [int] If nonzero, return no more than this number of results. Used with $skip to provide pagination for large datasets.
      :param skip [int] If nonzero, skip this number of results before returning data. Used with $top to provide pagination for large datasets.
      :param orderBy [string] A comma separated list of sort statements in the format `(fieldname) [ASC|DESC]`, for example `id ASC`.
      :return FetchResult
    """
    def list_nexus_by_address(self, include=None):
        return requests.get('{}/api/v2/definitions/nexus/byaddress'.format(self.base_url),
                               auth=self.auth, headers=self.client_header, params=include, 
                               timeout=self.timeout_limit if self.timeout_limit else 10)

    r"""
    Retrieve the full list of Avalara-supported nexus for a country.
    
    Returns all Avalara-supported nexus for the specified country.
      This API is intended to be useful if your user interface needs to display a selectable list of nexus filtered by country.
    
      :param country [string] The country in which you want to fetch the system nexus
      :param filter [string] A filter statement to identify specific records to retrieve. For more information on filtering, see [Filtering in REST](http://developer.avalara.com/avatax/filtering-in-rest/) .
      :param top [int] If nonzero, return no more than this number of results. Used with $skip to provide pagination for large datasets.
      :param skip [int] If nonzero, skip this number of results before returning data. Used with $top to provide pagination for large datasets.
      :param orderBy [string] A comma separated list of sort statements in the format `(fieldname) [ASC|DESC]`, for example `id ASC`.
      :return FetchResult
    """
    def list_nexus_by_country(self, country, include=None):
        return requests.get('{}/api/v2/definitions/nexus/{}'.format(self.base_url, country),
                               auth=self.auth, headers=self.client_header, params=include, 
                               timeout=self.timeout_limit if self.timeout_limit else 10)

    r"""
    Retrieve the full list of Avalara-supported nexus for a country and region.
    
    Returns all Avalara-supported nexus for the specified country and region.
      This API is intended to be useful if your user interface needs to display a selectable list of nexus filtered by country and region.
    
      :param country [string] The two-character ISO-3166 code for the country.
      :param region [string] The two or three character region code for the region.
      :param filter [string] A filter statement to identify specific records to retrieve. For more information on filtering, see [Filtering in REST](http://developer.avalara.com/avatax/filtering-in-rest/) .
      :param top [int] If nonzero, return no more than this number of results. Used with $skip to provide pagination for large datasets.
      :param skip [int] If nonzero, skip this number of results before returning data. Used with $top to provide pagination for large datasets.
      :param orderBy [string] A comma separated list of sort statements in the format `(fieldname) [ASC|DESC]`, for example `id ASC`.
      :return FetchResult
    """
    def list_nexus_by_country_and_region(self, country, region, include=None):
        return requests.get('{}/api/v2/definitions/nexus/{}/{}'.format(self.base_url, country, region),
                               auth=self.auth, headers=self.client_header, params=include, 
                               timeout=self.timeout_limit if self.timeout_limit else 10)

    r"""
    List nexus related to a tax form
    
    Retrieves a list of nexus related to a tax form.
      The concept of `Nexus` indicates a place where your company has sufficient physical presence and is obligated
      to collect and remit transaction-based taxes.
      When defining companies in AvaTax, you must declare nexus for your company in order to correctly calculate tax
      in all jurisdictions affected by your transactions.
      This API is intended to provide useful information when examining a tax form. If you are about to begin filing
      a tax form, you may want to know whether you have declared nexus in all the jurisdictions related to that tax
      form in order to better understand how the form will be filled out.
    
      :param formCode [string] The form code that we are looking up the nexus for
      :param filter [string] A filter statement to identify specific records to retrieve. For more information on filtering, see [Filtering in REST](http://developer.avalara.com/avatax/filtering-in-rest/) .
      :param top [int] If nonzero, return no more than this number of results. Used with $skip to provide pagination for large datasets.
      :param skip [int] If nonzero, skip this number of results before returning data. Used with $top to provide pagination for large datasets.
      :param orderBy [string] A comma separated list of sort statements in the format `(fieldname) [ASC|DESC]`, for example `id ASC`.
      :return NexusByTaxFormModel
    """
    def list_nexus_by_form_code(self, formCode, include=None):
        return requests.get('{}/api/v2/definitions/nexus/byform/{}'.format(self.base_url, formCode),
                               auth=self.auth, headers=self.client_header, params=include, 
                               timeout=self.timeout_limit if self.timeout_limit else 10)

    r"""
    Retrieve the full list of nexus tax type groups
    
    Returns the full list of Avalara-supported nexus tax type groups
      This API is intended to be useful to identify all the different tax sub-types.
    
      :param filter [string] A filter statement to identify specific records to retrieve. For more information on filtering, see [Filtering in REST](http://developer.avalara.com/avatax/filtering-in-rest/) .
      :param top [int] If nonzero, return no more than this number of results. Used with $skip to provide pagination for large datasets.
      :param skip [int] If nonzero, skip this number of results before returning data. Used with $top to provide pagination for large datasets.
      :param orderBy [string] A comma separated list of sort statements in the format `(fieldname) [ASC|DESC]`, for example `id ASC`.
      :return FetchResult
    """
    def list_nexus_tax_type_groups(self, include=None):
        return requests.get('{}/api/v2/definitions/nexustaxtypegroups'.format(self.base_url),
                               auth=self.auth, headers=self.client_header, params=include, 
                               timeout=self.timeout_limit if self.timeout_limit else 10)

    r"""
    Retrieve the full list of Avalara-supported tax notice customer funding options.
    
    Returns the full list of Avalara-supported tax notice customer funding options.
      This API is intended to be useful to identify all the different notice customer funding options that can be used in notices.
    
      :param filter [string] A filter statement to identify specific records to retrieve. For more information on filtering, see [Filtering in REST](http://developer.avalara.com/avatax/filtering-in-rest/) .
      :param top [int] If nonzero, return no more than this number of results. Used with $skip to provide pagination for large datasets.
      :param skip [int] If nonzero, skip this number of results before returning data. Used with $top to provide pagination for large datasets.
      :param orderBy [string] A comma separated list of sort statements in the format `(fieldname) [ASC|DESC]`, for example `id ASC`.
      :return FetchResult
    """
    def list_notice_customer_funding_options(self, include=None):
        return requests.get('{}/api/v2/definitions/noticecustomerfundingoptions'.format(self.base_url),
                               auth=self.auth, headers=self.client_header, params=include, 
                               timeout=self.timeout_limit if self.timeout_limit else 10)

    r"""
    Retrieve the full list of Avalara-supported tax notice customer types.
    
    Returns the full list of Avalara-supported tax notice customer types.
      This API is intended to be useful to identify all the different notice customer types.
    
      :param filter [string] A filter statement to identify specific records to retrieve. For more information on filtering, see [Filtering in REST](http://developer.avalara.com/avatax/filtering-in-rest/) .
      :param top [int] If nonzero, return no more than this number of results. Used with $skip to provide pagination for large datasets.
      :param skip [int] If nonzero, skip this number of results before returning data. Used with $top to provide pagination for large datasets.
      :param orderBy [string] A comma separated list of sort statements in the format `(fieldname) [ASC|DESC]`, for example `id ASC`.
      :return FetchResult
    """
    def list_notice_customer_types(self, include=None):
        return requests.get('{}/api/v2/definitions/noticecustomertypes'.format(self.base_url),
                               auth=self.auth, headers=self.client_header, params=include, 
                               timeout=self.timeout_limit if self.timeout_limit else 10)

    r"""
    Retrieve the full list of Avalara-supported tax notice filing types.
    
    Returns the full list of Avalara-supported tax notice filing types.
      This API is intended to be useful to identify all the different notice filing types that can be used in notices.
    
      :param filter [string] A filter statement to identify specific records to retrieve. For more information on filtering, see [Filtering in REST](http://developer.avalara.com/avatax/filtering-in-rest/) .
      :param top [int] If nonzero, return no more than this number of results. Used with $skip to provide pagination for large datasets.
      :param skip [int] If nonzero, skip this number of results before returning data. Used with $top to provide pagination for large datasets.
      :param orderBy [string] A comma separated list of sort statements in the format `(fieldname) [ASC|DESC]`, for example `id ASC`.
      :return FetchResult
    """
    def list_notice_filingtypes(self, include=None):
        return requests.get('{}/api/v2/definitions/noticefilingtypes'.format(self.base_url),
                               auth=self.auth, headers=self.client_header, params=include, 
                               timeout=self.timeout_limit if self.timeout_limit else 10)

    r"""
    Retrieve the full list of Avalara-supported tax notice priorities.
    
    Returns the full list of Avalara-supported tax notice priorities.
      This API is intended to be useful to identify all the different notice priorities that can be used in notices.
    
      :param filter [string] A filter statement to identify specific records to retrieve. For more information on filtering, see [Filtering in REST](http://developer.avalara.com/avatax/filtering-in-rest/) .
      :param top [int] If nonzero, return no more than this number of results. Used with $skip to provide pagination for large datasets.
      :param skip [int] If nonzero, skip this number of results before returning data. Used with $top to provide pagination for large datasets.
      :param orderBy [string] A comma separated list of sort statements in the format `(fieldname) [ASC|DESC]`, for example `id ASC`.
      :return FetchResult
    """
    def list_notice_priorities(self, include=None):
        return requests.get('{}/api/v2/definitions/noticepriorities'.format(self.base_url),
                               auth=self.auth, headers=self.client_header, params=include, 
                               timeout=self.timeout_limit if self.timeout_limit else 10)

    r"""
    Retrieve the full list of Avalara-supported tax notice reasons.
    
    Returns the full list of Avalara-supported tax notice reasons.
      This API is intended to be useful to identify all the different tax notice reasons.
    
      :param filter [string] A filter statement to identify specific records to retrieve. For more information on filtering, see [Filtering in REST](http://developer.avalara.com/avatax/filtering-in-rest/) .
      :param top [int] If nonzero, return no more than this number of results. Used with $skip to provide pagination for large datasets.
      :param skip [int] If nonzero, skip this number of results before returning data. Used with $top to provide pagination for large datasets.
      :param orderBy [string] A comma separated list of sort statements in the format `(fieldname) [ASC|DESC]`, for example `id ASC`.
      :return FetchResult
    """
    def list_notice_reasons(self, include=None):
        return requests.get('{}/api/v2/definitions/noticereasons'.format(self.base_url),
                               auth=self.auth, headers=self.client_header, params=include, 
                               timeout=self.timeout_limit if self.timeout_limit else 10)

    r"""
    Retrieve the full list of Avalara-supported tax notice responsibility ids
    
    Returns the full list of Avalara-supported tax notice responsibility ids
      This API is intended to be useful to identify all the different tax notice responsibilities.
    
      :param filter [string] A filter statement to identify specific records to retrieve. For more information on filtering, see [Filtering in REST](http://developer.avalara.com/avatax/filtering-in-rest/) .
      :param top [int] If nonzero, return no more than this number of results. Used with $skip to provide pagination for large datasets.
      :param skip [int] If nonzero, skip this number of results before returning data. Used with $top to provide pagination for large datasets.
      :param orderBy [string] A comma separated list of sort statements in the format `(fieldname) [ASC|DESC]`, for example `id ASC`.
      :return FetchResult
    """
    def list_notice_responsibilities(self, include=None):
        return requests.get('{}/api/v2/definitions/noticeresponsibilities'.format(self.base_url),
                               auth=self.auth, headers=self.client_header, params=include, 
                               timeout=self.timeout_limit if self.timeout_limit else 10)

    r"""
    Retrieve the full list of Avalara-supported tax notice root causes
    
    Returns the full list of Avalara-supported tax notice root causes
      This API is intended to be useful to identify all the different tax notice root causes.
    
      :param filter [string] A filter statement to identify specific records to retrieve. For more information on filtering, see [Filtering in REST](http://developer.avalara.com/avatax/filtering-in-rest/) .
      :param top [int] If nonzero, return no more than this number of results. Used with $skip to provide pagination for large datasets.
      :param skip [int] If nonzero, skip this number of results before returning data. Used with $top to provide pagination for large datasets.
      :param orderBy [string] A comma separated list of sort statements in the format `(fieldname) [ASC|DESC]`, for example `id ASC`.
      :return FetchResult
    """
    def list_notice_root_causes(self, include=None):
        return requests.get('{}/api/v2/definitions/noticerootcauses'.format(self.base_url),
                               auth=self.auth, headers=self.client_header, params=include, 
                               timeout=self.timeout_limit if self.timeout_limit else 10)

    r"""
    Retrieve the full list of Avalara-supported tax notice statuses.
    
    Returns the full list of Avalara-supported tax notice statuses.
      This API is intended to be useful to identify all the different tax notice statuses.
    
      :param filter [string] A filter statement to identify specific records to retrieve. For more information on filtering, see [Filtering in REST](http://developer.avalara.com/avatax/filtering-in-rest/) .
      :param top [int] If nonzero, return no more than this number of results. Used with $skip to provide pagination for large datasets.
      :param skip [int] If nonzero, skip this number of results before returning data. Used with $top to provide pagination for large datasets.
      :param orderBy [string] A comma separated list of sort statements in the format `(fieldname) [ASC|DESC]`, for example `id ASC`.
      :return FetchResult
    """
    def list_notice_statuses(self, include=None):
        return requests.get('{}/api/v2/definitions/noticestatuses'.format(self.base_url),
                               auth=self.auth, headers=self.client_header, params=include, 
                               timeout=self.timeout_limit if self.timeout_limit else 10)

    r"""
    Retrieve the full list of Avalara-supported tax notice types.
    
    Returns the full list of Avalara-supported tax notice types.
      This API is intended to be useful to identify all the different notice types that can be used in notices.
    
      :param filter [string] A filter statement to identify specific records to retrieve. For more information on filtering, see [Filtering in REST](http://developer.avalara.com/avatax/filtering-in-rest/) .
      :param top [int] If nonzero, return no more than this number of results. Used with $skip to provide pagination for large datasets.
      :param skip [int] If nonzero, skip this number of results before returning data. Used with $top to provide pagination for large datasets.
      :param orderBy [string] A comma separated list of sort statements in the format `(fieldname) [ASC|DESC]`, for example `id ASC`.
      :return FetchResult
    """
    def list_notice_types(self, include=None):
        return requests.get('{}/api/v2/definitions/noticetypes'.format(self.base_url),
                               auth=self.auth, headers=self.client_header, params=include, 
                               timeout=self.timeout_limit if self.timeout_limit else 10)

    r"""
    Retrieve the full list of Avalara-supported extra parameters for creating transactions.
    
    Returns the full list of Avalara-supported extra parameters for the 'Create Transaction' API call.
      This list of parameters is available for use when configuring your transaction.
      Some parameters are only available for use if you have subscribed to certain features of AvaTax.
    
      :param filter [string] A filter statement to identify specific records to retrieve. For more information on filtering, see [Filtering in REST](http://developer.avalara.com/avatax/filtering-in-rest/) .
      :param top [int] If nonzero, return no more than this number of results. Used with $skip to provide pagination for large datasets.
      :param skip [int] If nonzero, skip this number of results before returning data. Used with $top to provide pagination for large datasets.
      :param orderBy [string] A comma separated list of sort statements in the format `(fieldname) [ASC|DESC]`, for example `id ASC`.
      :return FetchResult
    """
    def list_parameters(self, include=None):
        return requests.get('{}/api/v2/definitions/parameters'.format(self.base_url),
                               auth=self.auth, headers=self.client_header, params=include, 
                               timeout=self.timeout_limit if self.timeout_limit else 10)

    r"""
    Retrieve the full list of Avalara-supported permissions
    
    Returns the full list of Avalara-supported permission types.
      This API is intended to be useful to identify the capabilities of a particular user logon.
    
      :param top [int] If nonzero, return no more than this number of results. Used with $skip to provide pagination for large datasets.
      :param skip [int] If nonzero, skip this number of results before returning data. Used with $top to provide pagination for large datasets.
      :return FetchResult
    """
    def list_permissions(self, include=None):
        return requests.get('{}/api/v2/definitions/permissions'.format(self.base_url),
                               auth=self.auth, headers=self.client_header, params=include, 
                               timeout=self.timeout_limit if self.timeout_limit else 10)

    r"""
    Retrieve the full list of Avalara-supported postal codes.
    
    Retrieves the list of Avalara-supported postal codes.
    
      :param filter [string] A filter statement to identify specific records to retrieve. For more information on filtering, see [Filtering in REST](http://developer.avalara.com/avatax/filtering-in-rest/) .
      :param top [int] If nonzero, return no more than this number of results. Used with $skip to provide pagination for large datasets.
      :param skip [int] If nonzero, skip this number of results before returning data. Used with $top to provide pagination for large datasets.
      :param orderBy [string] A comma separated list of sort statements in the format `(fieldname) [ASC|DESC]`, for example `id ASC`.
      :return FetchResult
    """
    def list_postal_codes(self, include=None):
        return requests.get('{}/api/v2/definitions/postalcodes'.format(self.base_url),
                               auth=self.auth, headers=self.client_header, params=include, 
                               timeout=self.timeout_limit if self.timeout_limit else 10)

    r"""
    List all customs duty programs recognized by AvaTax
    
    List all preferred customs duty programs recognized by AvaTax.
      A customs duty program is an optional program you can use to obtain favorable treatment from customs and duty agents.
      An example of a preferred program is NAFTA, which provides preferential rates for products being shipped from neighboring
      countries.
      To select a preferred program for calculating customs and duty rates, call this API to find the appropriate code for your
      preferred program. Next, set the parameter `AvaTax.LC.PreferredProgram` in your `CreateTransaction` call to the code of
      the program.
    
      :param filter [string] A filter statement to identify specific records to retrieve. For more information on filtering, see [Filtering in REST](http://developer.avalara.com/avatax/filtering-in-rest/) .
      :param top [int] If nonzero, return no more than this number of results. Used with $skip to provide pagination for large datasets.
      :param skip [int] If nonzero, skip this number of results before returning data. Used with $top to provide pagination for large datasets.
      :param orderBy [string] A comma separated list of sort statements in the format `(fieldname) [ASC|DESC]`, for example `id ASC`.
      :return FetchResult
    """
    def list_preferred_programs(self, include=None):
        return requests.get('{}/api/v2/definitions/preferredprograms'.format(self.base_url),
                               auth=self.auth, headers=self.client_header, params=include, 
                               timeout=self.timeout_limit if self.timeout_limit else 10)

    r"""
    Retrieve the full list of rate types for each country
    
    Returns the full list of Avalara-supported rate type file types
      This API is intended to be useful to identify all the different rate types.
    
      :param country [string] The country to examine for rate types
      :param filter [string] A filter statement to identify specific records to retrieve. For more information on filtering, see [Filtering in REST](http://developer.avalara.com/avatax/filtering-in-rest/) .
      :param top [int] If nonzero, return no more than this number of results. Used with $skip to provide pagination for large datasets.
      :param skip [int] If nonzero, skip this number of results before returning data. Used with $top to provide pagination for large datasets.
      :param orderBy [string] A comma separated list of sort statements in the format `(fieldname) [ASC|DESC]`, for example `id ASC`.
      :return FetchResult
    """
    def list_rate_types_by_country(self, country, include=None):
        return requests.get('{}/api/v2/definitions/countries/{}/ratetypes'.format(self.base_url, country),
                               auth=self.auth, headers=self.client_header, params=include, 
                               timeout=self.timeout_limit if self.timeout_limit else 10)

    r"""
    List all ISO 3166 regions
    
    Returns a list of all ISO 3166 region codes and their US English friendly names.
      This API is intended to be useful when presenting a dropdown box in your website to allow customers to select a region
      within the country for a shipping addresses.
    
      :param filter [string] A filter statement to identify specific records to retrieve. For more information on filtering, see [Filtering in REST](http://developer.avalara.com/avatax/filtering-in-rest/) .
      :param top [int] If nonzero, return no more than this number of results. Used with $skip to provide pagination for large datasets.
      :param skip [int] If nonzero, skip this number of results before returning data. Used with $top to provide pagination for large datasets.
      :param orderBy [string] A comma separated list of sort statements in the format `(fieldname) [ASC|DESC]`, for example `id ASC`.
      :return FetchResult
    """
    def list_regions(self, include=None):
        return requests.get('{}/api/v2/definitions/regions'.format(self.base_url),
                               auth=self.auth, headers=self.client_header, params=include, 
                               timeout=self.timeout_limit if self.timeout_limit else 10)

    r"""
    List all ISO 3166 regions for a country
    
    Returns a list of all ISO 3166 region codes for a specific country code, and their US English friendly names.
      This API is intended to be useful when presenting a dropdown box in your website to allow customers to select a region
      within the country for a shipping addresses.
    
      :param country [string] The country of which you want to fetch ISO 3166 regions
      :param filter [string] A filter statement to identify specific records to retrieve. For more information on filtering, see [Filtering in REST](http://developer.avalara.com/avatax/filtering-in-rest/) .
      :param top [int] If nonzero, return no more than this number of results. Used with $skip to provide pagination for large datasets.
      :param skip [int] If nonzero, skip this number of results before returning data. Used with $top to provide pagination for large datasets.
      :param orderBy [string] A comma separated list of sort statements in the format `(fieldname) [ASC|DESC]`, for example `id ASC`.
      :return FetchResult
    """
    def list_regions_by_country(self, country, include=None):
        return requests.get('{}/api/v2/definitions/countries/{}/regions'.format(self.base_url, country),
                               auth=self.auth, headers=self.client_header, params=include, 
                               timeout=self.timeout_limit if self.timeout_limit else 10)

    r"""
    Retrieve the full list of Avalara-supported resource file types
    
    Returns the full list of Avalara-supported resource file types
      This API is intended to be useful to identify all the different resource file types.
    
      :param filter [string] A filter statement to identify specific records to retrieve. For more information on filtering, see [Filtering in REST](http://developer.avalara.com/avatax/filtering-in-rest/) .
      :param top [int] If nonzero, return no more than this number of results. Used with $skip to provide pagination for large datasets.
      :param skip [int] If nonzero, skip this number of results before returning data. Used with $top to provide pagination for large datasets.
      :param orderBy [string] A comma separated list of sort statements in the format `(fieldname) [ASC|DESC]`, for example `id ASC`.
      :return FetchResult
    """
    def list_resource_file_types(self, include=None):
        return requests.get('{}/api/v2/definitions/resourcefiletypes'.format(self.base_url),
                               auth=self.auth, headers=self.client_header, params=include, 
                               timeout=self.timeout_limit if self.timeout_limit else 10)

    r"""
    Retrieve the full list of Avalara-supported permissions
    
    Returns the full list of Avalara-supported permission types.
      This API is intended to be useful when designing a user interface for selecting the security role of a user account.
      Some security roles are restricted for Avalara internal use.
    
      :param filter [string] A filter statement to identify specific records to retrieve. For more information on filtering, see [Filtering in REST](http://developer.avalara.com/avatax/filtering-in-rest/) .
      :param top [int] If nonzero, return no more than this number of results. Used with $skip to provide pagination for large datasets.
      :param skip [int] If nonzero, skip this number of results before returning data. Used with $top to provide pagination for large datasets.
      :param orderBy [string] A comma separated list of sort statements in the format `(fieldname) [ASC|DESC]`, for example `id ASC`.
      :return FetchResult
    """
    def list_security_roles(self, include=None):
        return requests.get('{}/api/v2/definitions/securityroles'.format(self.base_url),
                               auth=self.auth, headers=self.client_header, params=include, 
                               timeout=self.timeout_limit if self.timeout_limit else 10)

    r"""
    Retrieve the full list of Avalara-supported subscription types
    
    Returns the full list of Avalara-supported subscription types.
      This API is intended to be useful for identifying which features you have added to your account.
      You may always contact Avalara's sales department for information on available products or services.
      You cannot change your subscriptions directly through the API.
    
      :param filter [string] A filter statement to identify specific records to retrieve. For more information on filtering, see [Filtering in REST](http://developer.avalara.com/avatax/filtering-in-rest/) .
      :param top [int] If nonzero, return no more than this number of results. Used with $skip to provide pagination for large datasets.
      :param skip [int] If nonzero, skip this number of results before returning data. Used with $top to provide pagination for large datasets.
      :param orderBy [string] A comma separated list of sort statements in the format `(fieldname) [ASC|DESC]`, for example `id ASC`.
      :return FetchResult
    """
    def list_subscription_types(self, include=None):
        return requests.get('{}/api/v2/definitions/subscriptiontypes'.format(self.base_url),
                               auth=self.auth, headers=self.client_header, params=include, 
                               timeout=self.timeout_limit if self.timeout_limit else 10)

    r"""
    Retrieve the full list of Avalara-supported tax authorities.
    
    Returns the full list of Avalara-supported tax authorities.
      This API is intended to be useful to identify all the different authorities that receive tax.
    
      :param filter [string] A filter statement to identify specific records to retrieve. For more information on filtering, see [Filtering in REST](http://developer.avalara.com/avatax/filtering-in-rest/) .
      :param top [int] If nonzero, return no more than this number of results. Used with $skip to provide pagination for large datasets.
      :param skip [int] If nonzero, skip this number of results before returning data. Used with $top to provide pagination for large datasets.
      :param orderBy [string] A comma separated list of sort statements in the format `(fieldname) [ASC|DESC]`, for example `id ASC`.
      :return FetchResult
    """
    def list_tax_authorities(self, include=None):
        return requests.get('{}/api/v2/definitions/taxauthorities'.format(self.base_url),
                               auth=self.auth, headers=self.client_header, params=include, 
                               timeout=self.timeout_limit if self.timeout_limit else 10)

    r"""
    Retrieve the full list of Avalara-supported forms for each tax authority.
    
    Returns the full list of Avalara-supported forms for each tax authority.
      This list represents tax forms that Avalara recognizes.
      Customers who subscribe to Avalara Managed Returns Service can request these forms to be filed automatically
      based on the customer's AvaTax data.
    
      :param filter [string] A filter statement to identify specific records to retrieve. For more information on filtering, see [Filtering in REST](http://developer.avalara.com/avatax/filtering-in-rest/) .
      :param top [int] If nonzero, return no more than this number of results. Used with $skip to provide pagination for large datasets.
      :param skip [int] If nonzero, skip this number of results before returning data. Used with $top to provide pagination for large datasets.
      :param orderBy [string] A comma separated list of sort statements in the format `(fieldname) [ASC|DESC]`, for example `id ASC`.
      :return FetchResult
    """
    def list_tax_authority_forms(self, include=None):
        return requests.get('{}/api/v2/definitions/taxauthorityforms'.format(self.base_url),
                               auth=self.auth, headers=self.client_header, params=include, 
                               timeout=self.timeout_limit if self.timeout_limit else 10)

    r"""
    Retrieve the full list of Avalara-supported tax authority types.
    
    Returns the full list of Avalara-supported tax authority types.
      This API is intended to be useful to identify all the different authority types.
    
      :param filter [string] A filter statement to identify specific records to retrieve. For more information on filtering, see [Filtering in REST](http://developer.avalara.com/avatax/filtering-in-rest/) .
      :param top [int] If nonzero, return no more than this number of results. Used with $skip to provide pagination for large datasets.
      :param skip [int] If nonzero, skip this number of results before returning data. Used with $top to provide pagination for large datasets.
      :param orderBy [string] A comma separated list of sort statements in the format `(fieldname) [ASC|DESC]`, for example `id ASC`.
      :return FetchResult
    """
    def list_tax_authority_types(self, include=None):
        return requests.get('{}/api/v2/definitions/taxauthoritytypes'.format(self.base_url),
                               auth=self.auth, headers=self.client_header, params=include, 
                               timeout=self.timeout_limit if self.timeout_limit else 10)

    r"""
    Retrieve the full list of Avalara-supported tax codes.
    
    Retrieves the list of Avalara-supported system tax codes.
      A 'TaxCode' represents a uniquely identified type of product, good, or service.
      Avalara supports correct tax rates and taxability rules for all TaxCodes in all supported jurisdictions.
      If you identify your products by tax code in your 'Create Transacion' API calls, Avalara will correctly calculate tax rates and
      taxability rules for this product in all supported jurisdictions.
    
      :param filter [string] A filter statement to identify specific records to retrieve. For more information on filtering, see [Filtering in REST](http://developer.avalara.com/avatax/filtering-in-rest/) .
      :param top [int] If nonzero, return no more than this number of results. Used with $skip to provide pagination for large datasets.
      :param skip [int] If nonzero, skip this number of results before returning data. Used with $top to provide pagination for large datasets.
      :param orderBy [string] A comma separated list of sort statements in the format `(fieldname) [ASC|DESC]`, for example `id ASC`.
      :return FetchResult
    """
    def list_tax_codes(self, include=None):
        return requests.get('{}/api/v2/definitions/taxcodes'.format(self.base_url),
                               auth=self.auth, headers=self.client_header, params=include, 
                               timeout=self.timeout_limit if self.timeout_limit else 10)

    r"""
    Retrieve the full list of Avalara-supported tax code types.
    
    Returns the full list of recognized tax code types.
      A 'Tax Code Type' represents a broad category of tax codes, and is less detailed than a single TaxCode.
      This API is intended to be useful for broadly searching for tax codes by tax code type.
    
      :param top [int] If nonzero, return no more than this number of results. Used with $skip to provide pagination for large datasets.
      :param skip [int] If nonzero, skip this number of results before returning data. Used with $top to provide pagination for large datasets.
      :return TaxCodeTypesModel
    """
    def list_tax_code_types(self, include=None):
        return requests.get('{}/api/v2/definitions/taxcodetypes'.format(self.base_url),
                               auth=self.auth, headers=self.client_header, params=include, 
                               timeout=self.timeout_limit if self.timeout_limit else 10)

    r"""
    Retrieve the full list of the Tax Forms available
    
    Returns the full list of Avalara-supported Tax Forms
      This API is intended to be useful to identify all the different Tax Forms
    
      :param filter [string] A filter statement to identify specific records to retrieve. For more information on filtering, see [Filtering in REST](http://developer.avalara.com/avatax/filtering-in-rest/) .
      :param top [int] If nonzero, return no more than this number of results. Used with $skip to provide pagination for large datasets.
      :param skip [int] If nonzero, skip this number of results before returning data. Used with $top to provide pagination for large datasets.
      :param orderBy [string] A comma separated list of sort statements in the format `(fieldname) [ASC|DESC]`, for example `id ASC`.
      :return FetchResult
    """
    def list_tax_forms(self, include=None):
        return requests.get('{}/api/v2/definitions/taxforms'.format(self.base_url),
                               auth=self.auth, headers=self.client_header, params=include, 
                               timeout=self.timeout_limit if self.timeout_limit else 10)

    r"""
    Retrieve the full list of tax sub types
    
    Returns the full list of Avalara-supported tax sub-types
      This API is intended to be useful to identify all the different tax sub-types.
    
      :param filter [string] A filter statement to identify specific records to retrieve. For more information on filtering, see [Filtering in REST](http://developer.avalara.com/avatax/filtering-in-rest/) .
      :param top [int] If nonzero, return no more than this number of results. Used with $skip to provide pagination for large datasets.
      :param skip [int] If nonzero, skip this number of results before returning data. Used with $top to provide pagination for large datasets.
      :param orderBy [string] A comma separated list of sort statements in the format `(fieldname) [ASC|DESC]`, for example `id ASC`.
      :return FetchResult
    """
    def list_tax_sub_types(self, include=None):
        return requests.get('{}/api/v2/definitions/taxsubtypes'.format(self.base_url),
                               auth=self.auth, headers=self.client_header, params=include, 
                               timeout=self.timeout_limit if self.timeout_limit else 10)

    r"""
    Retrieve the full list of tax type groups
    
    Returns the full list of Avalara-supported tax type groups
      This API is intended to be useful to identify all the different tax type groups.
    
      :param filter [string] A filter statement to identify specific records to retrieve. For more information on filtering, see [Filtering in REST](http://developer.avalara.com/avatax/filtering-in-rest/) .
      :param top [int] If nonzero, return no more than this number of results. Used with $skip to provide pagination for large datasets.
      :param skip [int] If nonzero, skip this number of results before returning data. Used with $top to provide pagination for large datasets.
      :param orderBy [string] A comma separated list of sort statements in the format `(fieldname) [ASC|DESC]`, for example `id ASC`.
      :return FetchResult
    """
    def list_tax_type_groups(self, include=None):
        return requests.get('{}/api/v2/definitions/taxtypegroups'.format(self.base_url),
                               auth=self.auth, headers=self.client_header, params=include, 
                               timeout=self.timeout_limit if self.timeout_limit else 10)

    r"""
    List all defined units of measurement
    
    List all units of measurement systems defined by Avalara.
      A unit of measurement system is a method of measuring a quantity, such as distance, mass, or others.
    
      :param filter [string] A filter statement to identify specific records to retrieve. For more information on filtering, see [Filtering in REST](http://developer.avalara.com/avatax/filtering-in-rest/) .
      :param top [int] If nonzero, return no more than this number of results. Used with $skip to provide pagination for large datasets.
      :param skip [int] If nonzero, skip this number of results before returning data. Used with $top to provide pagination for large datasets.
      :param orderBy [string] A comma separated list of sort statements in the format `(fieldname) [ASC|DESC]`, for example `id ASC`.
      :return FetchResult
    """
    def list_unit_of_measurement(self, include=None):
        return requests.get('{}/api/v2/definitions/unitofmeasurements'.format(self.base_url),
                               auth=self.auth, headers=self.client_header, params=include, 
                               timeout=self.timeout_limit if self.timeout_limit else 10)

    r"""
    Create one or more DistanceThreshold objects
    
    Create one or more DistanceThreshold objects for this company.
      A company-distance-threshold model indicates the distance between a company
      and the taxing borders of various countries. Distance thresholds are necessary
      to correctly calculate some value-added taxes.
    
      :param companyId [int] The unique ID number of the company that owns this DistanceThreshold
      :param model [CompanyDistanceThresholdModel] The DistanceThreshold object or objects you wish to create.
      :return CompanyDistanceThresholdModel
    """
    def create_distance_threshold(self, companyId, model):
        return requests.post('{}/api/v2/companies/{}/distancethresholds'.format(self.base_url, companyId),
                               auth=self.auth, headers=self.client_header, json=model, 
                               timeout=self.timeout_limit if self.timeout_limit else 10)

    r"""
    Delete a single DistanceThreshold object
    
    Marks the DistanceThreshold object identified by this URL as deleted.
      A company-distance-threshold model indicates the distance between a company
      and the taxing borders of various countries. Distance thresholds are necessary
      to correctly calculate some value-added taxes.
    
      :param companyId [int] The unique ID number of the company that owns this DistanceThreshold
      :param id_ [int] The unique ID number of the DistanceThreshold object you wish to delete.
      :return ErrorDetail
    """
    def delete_distance_threshold(self, companyId, id_):
        return requests.delete('{}/api/v2/companies/{}/distancethresholds/{}'.format(self.base_url, companyId, id_),
                               auth=self.auth, headers=self.client_header, params=None, 
                               timeout=self.timeout_limit if self.timeout_limit else 10)

    r"""
    Retrieve a single DistanceThreshold
    
    Retrieves a single DistanceThreshold object defined by this URL.
      A company-distance-threshold model indicates the distance between a company
      and the taxing borders of various countries. Distance thresholds are necessary
      to correctly calculate some value-added taxes.
    
      :param companyId [int] The ID of the company that owns this DistanceThreshold object
      :param id_ [int] The unique ID number referring to this DistanceThreshold object
      :return CompanyDistanceThresholdModel
    """
    def get_distance_threshold(self, companyId, id_):
        return requests.get('{}/api/v2/companies/{}/distancethresholds/{}'.format(self.base_url, companyId, id_),
                               auth=self.auth, headers=self.client_header, params=None, 
                               timeout=self.timeout_limit if self.timeout_limit else 10)

    r"""
    Retrieve all DistanceThresholds for this company.
    
    Lists all DistanceThreshold objects that belong to this company.
      A company-distance-threshold model indicates the distance between a company
      and the taxing borders of various countries. Distance thresholds are necessary
      to correctly calculate some value-added taxes.
    
      :param companyId [int] The ID of the company whose DistanceThreshold objects you wish to list.
      :param filter [string] A filter statement to identify specific records to retrieve. For more information on filtering, see [Filtering in REST](http://developer.avalara.com/avatax/filtering-in-rest/) .
      :param include [string] A comma separated list of additional data to retrieve.
      :param top [int] If nonzero, return no more than this number of results. Used with $skip to provide pagination for large datasets.
      :param skip [int] If nonzero, skip this number of results before returning data. Used with $top to provide pagination for large datasets.
      :param orderBy [string] A comma separated list of sort statements in the format `(fieldname) [ASC|DESC]`, for example `id ASC`.
      :return FetchResult
    """
    def list_distance_thresholds(self, companyId, include=None):
        return requests.get('{}/api/v2/companies/{}/distancethresholds'.format(self.base_url, companyId),
                               auth=self.auth, headers=self.client_header, params=include, 
                               timeout=self.timeout_limit if self.timeout_limit else 10)

    r"""
    Retrieve all DistanceThreshold objects
    
    Lists all DistanceThreshold objects that belong to this account.
      A company-distance-threshold model indicates the distance between a company
      and the taxing borders of various countries. Distance thresholds are necessary
      to correctly calculate some value-added taxes.
      Search for specific objects using the criteria in the `$filter` parameter; full documentation is available on [Filtering in REST](http://developer.avalara.com/avatax/filtering-in-rest/) .
      Paginate your results using the `$top`, `$skip`, and `$orderby` parameters.
    
      :param filter [string] A filter statement to identify specific records to retrieve. For more information on filtering, see [Filtering in REST](http://developer.avalara.com/avatax/filtering-in-rest/) .
      :param include [string] A comma separated list of additional data to retrieve.
      :param top [int] If nonzero, return no more than this number of results. Used with $skip to provide pagination for large datasets.
      :param skip [int] If nonzero, skip this number of results before returning data. Used with $top to provide pagination for large datasets.
      :param orderBy [string] A comma separated list of sort statements in the format `(fieldname) [ASC|DESC]`, for example `id ASC`.
      :return FetchResult
    """
    def query_distance_thresholds(self, include=None):
        return requests.get('{}/api/v2/distancethresholds'.format(self.base_url),
                               auth=self.auth, headers=self.client_header, params=include, 
                               timeout=self.timeout_limit if self.timeout_limit else 10)

    r"""
    Update a DistanceThreshold object
    
    Replace the existing DistanceThreshold object at this URL with an updated object.
      A company-distance-threshold model indicates the distance between a company
      and the taxing borders of various countries. Distance thresholds are necessary
      to correctly calculate some value-added taxes.
      All data from the existing object will be replaced with data in the object you PUT.
      To set a field's value to null, you may either set its value to null or omit that field from the object you post.
    
      :param companyId [int] The unique ID number of the company that owns this DistanceThreshold object.
      :param id_ [int] The unique ID number of the DistanceThreshold object to replace.
      :param model [CompanyDistanceThresholdModel] The new DistanceThreshold object to store.
      :return CompanyDistanceThresholdModel
    """
    def update_distance_threshold(self, companyId, id_, model):
        return requests.put('{}/api/v2/companies/{}/distancethresholds/{}'.format(self.base_url, companyId, id_),
                               auth=self.auth, headers=self.client_header, json=model, 
                               timeout=self.timeout_limit if self.timeout_limit else 10)

    r"""
    Approve existing Filing Request
    
    This API is available by invitation only.
      A "filing request" represents a request to change an existing filing calendar. Filing requests
      are reviewed and validated by Avalara Compliance before being implemented.
      The filing request must be in the "ChangeRequest" status to be approved.
    
      :param companyId [int] The unique ID of the company that owns the filing request object
      :param id_ [int] The unique ID of the filing request object
      :return FilingRequestModel
    """
    def approve_filing_request(self, companyId, id_):
        return requests.post('{}/api/v2/companies/{}/filingrequests/{}/approve'.format(self.base_url, companyId, id_),
                               auth=self.auth, headers=self.client_header, params=None, 
                               timeout=self.timeout_limit if self.timeout_limit else 10)

    r"""
    Cancel existing Filing Request
    
    This API is available by invitation only.
      A "filing request" represents a request to change an existing filing calendar. Filing requests
      are reviewed and validated by Avalara Compliance before being implemented.
    
      :param companyId [int] The unique ID of the company that owns the filing request object
      :param id_ [int] The unique ID of the filing request object
      :return FilingRequestModel
    """
    def cancel_filing_request(self, companyId, id_):
        return requests.post('{}/api/v2/companies/{}/filingrequests/{}/cancel'.format(self.base_url, companyId, id_),
                               auth=self.auth, headers=self.client_header, params=None, 
                               timeout=self.timeout_limit if self.timeout_limit else 10)

    r"""
    Create a new filing request to cancel a filing calendar
    
    This API is available by invitation only.
      A "filing request" represents a request to change an existing filing calendar. Filing requests
      are reviewed and validated by Avalara Compliance before being implemented.
    
      :param companyId [int] The unique ID of the company that owns the filing calendar object
      :param id_ [int] The unique ID number of the filing calendar to cancel
      :param model [FilingRequestModel] The cancellation request for this filing calendar
      :return FilingRequestModel
    """
    def cancel_filing_requests(self, companyId, id_, model):
        return requests.post('{}/api/v2/companies/{}/filingcalendars/{}/cancel/request'.format(self.base_url, companyId, id_),
                               auth=self.auth, headers=self.client_header, json=model, 
                               timeout=self.timeout_limit if self.timeout_limit else 10)

    r"""
    Create a filing calendar
    
    This API is available by invitation only and only available for users with Compliance access
      A "filing request" represents information that compliance uses to file a return
    
      :param companyId [int] The unique ID of the company that will add the new filing calendar
      :param model [FilingCalendarModel] Filing calendars that will be added
      :return FilingCalendarModel
    """
    def create_filing_calendars(self, companyId, model):
        return requests.post('{}/api/v2/companies/{}/filingcalendars'.format(self.base_url, companyId),
                               auth=self.auth, headers=self.client_header, json=model, 
                               timeout=self.timeout_limit if self.timeout_limit else 10)

    r"""
    Create a new filing request to create a filing calendar
    
    This API is available by invitation only.
      A "filing request" represents a request to change an existing filing calendar. Filing requests
      are reviewed and validated by Avalara Compliance before being implemented.
    
      :param companyId [int] The unique ID of the company that will add the new filing calendar
      :param model [FilingRequestModel] Information about the proposed new filing calendar
      :return FilingRequestModel
    """
    def create_filing_requests(self, companyId, model):
        return requests.post('{}/api/v2/companies/{}/filingcalendars/add/request'.format(self.base_url, companyId),
                               auth=self.auth, headers=self.client_header, json=model, 
                               timeout=self.timeout_limit if self.timeout_limit else 10)

    r"""
    Returns a list of options for adding the specified form.
    
    This API is available by invitation only.
    
      :param companyId [int] The unique ID of the company that owns the filing calendar object
      :param formCode [string] The unique code of the form
      :return CycleAddOptionModel
    """
    def cycle_safe_add(self, companyId, include=None):
        return requests.get('{}/api/v2/companies/{}/filingcalendars/add/options'.format(self.base_url, companyId),
                               auth=self.auth, headers=self.client_header, params=include, 
                               timeout=self.timeout_limit if self.timeout_limit else 10)

    r"""
    Indicates when changes are allowed to be made to a filing calendar.
    
    This API is available by invitation only.
    
      :param companyId [int] The unique ID of the company that owns the filing calendar object
      :param id_ [int] The unique ID of the filing calendar object
      :param model [FilingCalendarEditModel] A list of filing calendar edits to be made
      :return CycleEditOptionModel
    """
    def cycle_safe_edit(self, companyId, id_, model):
        return requests.post('{}/api/v2/companies/{}/filingcalendars/{}/edit/options'.format(self.base_url, companyId, id_),
                               auth=self.auth, headers=self.client_header, json=model, 
                               timeout=self.timeout_limit if self.timeout_limit else 10)

    r"""
    Returns a list of options for expiring a filing calendar
    
    This API is available by invitation only.
    
      :param companyId [int] The unique ID of the company that owns the filing calendar object
      :param id_ [int] The unique ID of the filing calendar object
      :return CycleExpireModel
    """
    def cycle_safe_expiration(self, companyId, id_):
        return requests.get('{}/api/v2/companies/{}/filingcalendars/{}/cancel/options'.format(self.base_url, companyId, id_),
                               auth=self.auth, headers=self.client_header, params=None, 
                               timeout=self.timeout_limit if self.timeout_limit else 10)

    r"""
    Delete a single filing calendar.
    
    This API is available by invitation only.
      Mark the existing notice object at this URL as deleted.
      A 'notice' represents a letter sent to a business by a tax authority regarding tax filing issues. Avalara
      Returns customers often receive support and assistance from the Compliance Notices team in handling notices received by taxing authorities.
    
      :param companyId [int] The ID of the company that owns this filing calendar.
      :param id_ [int] The ID of the filing calendar you wish to delete.
      :return ErrorDetail
    """
    def delete_filing_calendar(self, companyId, id_):
        return requests.delete('{}/api/v2/companies/{}/filingcalendars/{}'.format(self.base_url, companyId, id_),
                               auth=self.auth, headers=self.client_header, params=None, 
                               timeout=self.timeout_limit if self.timeout_limit else 10)

    r"""
    Retrieve a single filing calendar
    
    This API is available by invitation only.
    
      :param companyId [int] The ID of the company that owns this filing calendar
      :param id_ [int] The primary key of this filing calendar
      :return FilingCalendarModel
    """
    def get_filing_calendar(self, companyId, id_):
        return requests.get('{}/api/v2/companies/{}/filingcalendars/{}'.format(self.base_url, companyId, id_),
                               auth=self.auth, headers=self.client_header, params=None, 
                               timeout=self.timeout_limit if self.timeout_limit else 10)

    r"""
    Retrieve a single filing request
    
    This API is available by invitation only.
      A "filing request" represents a request to change an existing filing calendar. Filing requests
      are reviewed and validated by Avalara Compliance before being implemented.
    
      :param companyId [int] The ID of the company that owns this filing calendar
      :param id_ [int] The primary key of this filing calendar
      :return FilingRequestModel
    """
    def get_filing_request(self, companyId, id_):
        return requests.get('{}/api/v2/companies/{}/filingrequests/{}'.format(self.base_url, companyId, id_),
                               auth=self.auth, headers=self.client_header, params=None, 
                               timeout=self.timeout_limit if self.timeout_limit else 10)

    r"""
    Retrieve all filing calendars for this company
    
    This API is available by invitation only.
    
      :param companyId [int] The ID of the company that owns these batches
      :param filter [string] A filter statement to identify specific records to retrieve. For more information on filtering, see [Filtering in REST](http://developer.avalara.com/avatax/filtering-in-rest/) .
      :param top [int] If nonzero, return no more than this number of results. Used with $skip to provide pagination for large datasets.
      :param skip [int] If nonzero, skip this number of results before returning data. Used with $top to provide pagination for large datasets.
      :param orderBy [string] A comma separated list of sort statements in the format `(fieldname) [ASC|DESC]`, for example `id ASC`.
      :param returnCountry [string] A comma separated list of countries
      :param returnRegion [string] A comma separated list of regions
      :return FetchResult
    """
    def list_filing_calendars(self, companyId, include=None):
        return requests.get('{}/api/v2/companies/{}/filingcalendars'.format(self.base_url, companyId),
                               auth=self.auth, headers=self.client_header, params=include, 
                               timeout=self.timeout_limit if self.timeout_limit else 10)

    r"""
    Retrieve all filing requests for this company
    
    This API is available by invitation only.
      A "filing request" represents a request to change an existing filing calendar. Filing requests
      are reviewed and validated by Avalara Compliance before being implemented.
    
      :param companyId [int] The ID of the company that owns these batches
      :param filingCalendarId [int] Specific filing calendar id for the request
      :param filter [string] A filter statement to identify specific records to retrieve. For more information on filtering, see [Filtering in REST](http://developer.avalara.com/avatax/filtering-in-rest/) .
      :param top [int] If nonzero, return no more than this number of results. Used with $skip to provide pagination for large datasets.
      :param skip [int] If nonzero, skip this number of results before returning data. Used with $top to provide pagination for large datasets.
      :param orderBy [string] A comma separated list of sort statements in the format `(fieldname) [ASC|DESC]`, for example `id ASC`.
      :return FetchResult
    """
    def list_filing_requests(self, companyId, include=None):
        return requests.get('{}/api/v2/companies/{}/filingrequests'.format(self.base_url, companyId),
                               auth=self.auth, headers=self.client_header, params=include, 
                               timeout=self.timeout_limit if self.timeout_limit else 10)

    r"""
    New request for getting for validating customer's login credentials
    
    This API is available by invitation only.
      This API verifies that a customer has submitted correct login credentials for a tax authority's online filing system.
    
      :param model [LoginVerificationInputModel] The model of the login information we are verifying
      :return LoginVerificationOutputModel
    """
    def login_verification_request(self, model):
        return requests.post('{}/api/v2/filingcalendars/credentials/verify'.format(self.base_url),
                               auth=self.auth, headers=self.client_header, json=model, 
                               timeout=self.timeout_limit if self.timeout_limit else 10)

    r"""
    Gets the request status and Login Result
    
    This API is available by invitation only.
      This API checks the status of a login verification request. It may only be called by authorized users from the account
      that initially requested the login verification.
    
      :param jobId [int] The unique ID number of this login request
      :return LoginVerificationOutputModel
    """
    def login_verification_status(self, jobId):
        return requests.get('{}/api/v2/filingcalendars/credentials/{}'.format(self.base_url, jobId),
                               auth=self.auth, headers=self.client_header, params=None, 
                               timeout=self.timeout_limit if self.timeout_limit else 10)

    r"""
    Retrieve all filing calendars
    
    This API is available by invitation only.
    
      :param filter [string] A filter statement to identify specific records to retrieve. For more information on filtering, see [Filtering in REST](http://developer.avalara.com/avatax/filtering-in-rest/) .
      :param top [int] If nonzero, return no more than this number of results. Used with $skip to provide pagination for large datasets.
      :param skip [int] If nonzero, skip this number of results before returning data. Used with $top to provide pagination for large datasets.
      :param orderBy [string] A comma separated list of sort statements in the format `(fieldname) [ASC|DESC]`, for example `id ASC`.
      :param returnCountry [string] If specified, fetches only filing calendars that apply to tax filings in this specific country. Uses ISO 3166 country codes.
      :param returnRegion [string] If specified, fetches only filing calendars that apply to tax filings in this specific region. Uses ISO 3166 region codes.
      :return FetchResult
    """
    def query_filing_calendars(self, include=None):
        return requests.get('{}/api/v2/filingcalendars'.format(self.base_url),
                               auth=self.auth, headers=self.client_header, params=include, 
                               timeout=self.timeout_limit if self.timeout_limit else 10)

    r"""
    Retrieve all filing requests
    
    This API is available by invitation only.
      A "filing request" represents a request to change an existing filing calendar. Filing requests
      are reviewed and validated by Avalara Compliance before being implemented.
      Search for specific objects using the criteria in the `$filter` parameter; full documentation is available on [Filtering in REST](http://developer.avalara.com/avatax/filtering-in-rest/) .
      Paginate your results using the `$top`, `$skip`, and `$orderby` parameters.
    
      :param filingCalendarId [int] Specific filing calendar id for the request
      :param filter [string] A filter statement to identify specific records to retrieve. For more information on filtering, see [Filtering in REST](http://developer.avalara.com/avatax/filtering-in-rest/) .
      :param top [int] If nonzero, return no more than this number of results. Used with $skip to provide pagination for large datasets.
      :param skip [int] If nonzero, skip this number of results before returning data. Used with $top to provide pagination for large datasets.
      :param orderBy [string] A comma separated list of sort statements in the format `(fieldname) [ASC|DESC]`, for example `id ASC`.
      :return FetchResult
    """
    def query_filing_requests(self, include=None):
        return requests.get('{}/api/v2/filingrequests'.format(self.base_url),
                               auth=self.auth, headers=self.client_header, params=include, 
                               timeout=self.timeout_limit if self.timeout_limit else 10)

    r"""
    Create a new filing request to edit a filing calendar
    
    This API is available by invitation only.
      A "filing request" represents a request to change an existing filing calendar. Filing requests
      are reviewed and validated by Avalara Compliance before being implemented.
      Certain users may not update filing calendars directly. Instead, they may submit an edit request
      to modify the value of a filing calendar using this API.
    
      :param companyId [int] The unique ID of the company that owns the filing calendar object
      :param id_ [int] The unique ID number of the filing calendar to edit
      :param model [FilingRequestModel] A list of filing calendar edits to be made
      :return FilingRequestModel
    """
    def request_filing_calendar_update(self, companyId, id_, model):
        return requests.post('{}/api/v2/companies/{}/filingcalendars/{}/edit/request'.format(self.base_url, companyId, id_),
                               auth=self.auth, headers=self.client_header, json=model, 
                               timeout=self.timeout_limit if self.timeout_limit else 10)

    r"""
    Edit existing Filing Calendar
    
    This API is available by invitation only.
    
      :param companyId [int] The unique ID of the company that owns the filing request object
      :param id_ [int] The unique ID of the filing calendar object
      :param model [FilingCalendarModel] The filing calendar model you are wishing to update with.
      :return FilingCalendarModel
    """
    def update_filing_calendar(self, companyId, id_, model):
        return requests.put('{}/api/v2/companies/{}/filingcalendars/{}'.format(self.base_url, companyId, id_),
                               auth=self.auth, headers=self.client_header, json=model, 
                               timeout=self.timeout_limit if self.timeout_limit else 10)

    r"""
    Edit existing Filing Request
    
    This API is available by invitation only.
      A "filing request" represents a request to change an existing filing calendar. Filing requests
      are reviewed and validated by Avalara Compliance before being implemented.
    
      :param companyId [int] The unique ID of the company that owns the filing request object
      :param id_ [int] The unique ID of the filing request object
      :param model [FilingRequestModel] A list of filing calendar edits to be made
      :return FilingRequestModel
    """
    def update_filing_request(self, companyId, id_, model):
        return requests.put('{}/api/v2/companies/{}/filingrequests/{}'.format(self.base_url, companyId, id_),
                               auth=self.auth, headers=self.client_header, json=model, 
                               timeout=self.timeout_limit if self.timeout_limit else 10)

    r"""
    Approve all filings for the specified company in the given filing period.
    
    This API is available by invitation only.
      Approving a return means the customer is ready to let Avalara file that return.
      Customer either approves themselves from admin console,
      else system auto-approves the night before the filing cycle.
      Sometimes Compliance has to manually unapprove and reapprove to modify liability or filing for the customer.
      A "filing period" is the year and month of the date of the latest customer transaction allowed to be reported on a filing,
      based on filing frequency of filing.
    
      :param companyId [int] The ID of the company that owns the filings.
      :param year [int] The year of the filing period to approve.
      :param month [int] The month of the filing period to approve.
      :param model [ApproveFilingsModel] The approve request you wish to execute.
      :return FilingModel
    """
    def approve_filings(self, companyId, year, month, model):
        return requests.post('{}/api/v2/companies/{}/filings/{}/{}/approve'.format(self.base_url, companyId, year, month),
                               auth=self.auth, headers=self.client_header, json=model, 
                               timeout=self.timeout_limit if self.timeout_limit else 10)

    r"""
    Approve all filings for the specified company in the given filing period and country.
    
    This API is available by invitation only.
      Approving a return means the customer is ready to let Avalara file that return.
      Customer either approves themselves from admin console,
      else system auto-approves the night before the filing cycle.
      Sometimes Compliance has to manually unapprove and reapprove to modify liability or filing for the customer.
      A "filing period" is the year and month of the date of the latest customer transaction allowed to be reported on a filing,
      based on filing frequency of filing.
    
      :param companyId [int] The ID of the company that owns the filings.
      :param year [int] The year of the filing period to approve.
      :param month [int] The month of the filing period to approve.
      :param country [string] The two-character ISO-3166 code for the country.
      :param model [ApproveFilingsModel] The approve request you wish to execute.
      :return FilingModel
    """
    def approve_filings_country(self, companyId, year, month, country, model):
        return requests.post('{}/api/v2/companies/{}/filings/{}/{}/{}/approve'.format(self.base_url, companyId, year, month, country),
                               auth=self.auth, headers=self.client_header, json=model, 
                               timeout=self.timeout_limit if self.timeout_limit else 10)

    r"""
    Approve all filings for the specified company in the given filing period, country and region.
    
    This API is available by invitation only.
      Approving a return means the customer is ready to let Avalara file that return.
      Customer either approves themselves from admin console,
      else system auto-approves the night before the filing cycle
      Sometimes Compliance has to manually unapprove and reapprove to modify liability or filing for the customer.
      A "filing period" is the year and month of the date of the latest customer transaction allowed to be reported on a filing,
      based on filing frequency of filing.
    
      :param companyId [int] The ID of the company that owns the filings.
      :param year [int] The year of the filing period to approve.
      :param month [int] The month of the filing period to approve.
      :param country [string] The two-character ISO-3166 code for the country.
      :param region [string] The two or three character region code for the region.
      :param model [ApproveFilingsModel] The approve request you wish to execute.
      :return FilingModel
    """
    def approve_filings_country_region(self, companyId, year, month, country, region, model):
        return requests.post('{}/api/v2/companies/{}/filings/{}/{}/{}/{}/approve'.format(self.base_url, companyId, year, month, country, region),
                               auth=self.auth, headers=self.client_header, json=model, 
                               timeout=self.timeout_limit if self.timeout_limit else 10)

    r"""
    Add an adjustment to a given filing.
    
    This API is available by invitation only.
      An "Adjustment" is usually an increase or decrease to customer funding to Avalara,
      such as early filer discount amounts that are refunded to the customer, or efile fees from websites.
      Sometimes may be a manual change in tax liability similar to an augmentation.
      This API creates a new adjustment for an existing tax filing.
      This API can only be used when the filing has not yet been approved.
    
      :param companyId [int] The ID of the company that owns the filing being adjusted.
      :param year [int] The year of the filing's filing period being adjusted.
      :param month [int] The month of the filing's filing period being adjusted.
      :param country [string] The two-character ISO-3166 code for the country of the filing being adjusted.
      :param region [string] The two or three character region code for the region.
      :param formCode [string] The unique code of the form being adjusted.
      :param model [FilingAdjustmentModel] A list of Adjustments to be created for the specified filing.
      :return FilingAdjustmentModel
    """
    def create_return_adjustment(self, companyId, year, month, country, region, formCode, model):
        return requests.post('{}/api/v2/companies/{}/filings/{}/{}/{}/{}/{}/adjust'.format(self.base_url, companyId, year, month, country, region, formCode),
                               auth=self.auth, headers=self.client_header, json=model, 
                               timeout=self.timeout_limit if self.timeout_limit else 10)

    r"""
    Add an augmentation for a given filing.
    
    This API is available by invitation only.
      An "Augmentation" is a manually added increase or decrease in tax liability, by either customer or Avalara
      usually due to customer wanting to report tax Avatax does not support, e.g. bad debts, rental tax.
      This API creates a new augmentation for an existing tax filing.
      This API can only be used when the filing has not been approved.
    
      :param companyId [int] The ID of the company that owns the filing being changed.
      :param year [int] The month of the filing's filing period being changed.
      :param month [int] The month of the filing's filing period being changed.
      :param country [string] The two-character ISO-3166 code for the country of the filing being changed.
      :param region [string] The two or three character region code for the region of the filing being changed.
      :param formCode [string] The unique code of the form being changed.
      :param model [FilingAugmentationModel] A list of augmentations to be created for the specified filing.
      :return FilingAugmentationModel
    """
    def create_return_augmentation(self, companyId, year, month, country, region, formCode, model):
        return requests.post('{}/api/v2/companies/{}/filings/{}/{}/{}/{}/{}/augment'.format(self.base_url, companyId, year, month, country, region, formCode),
                               auth=self.auth, headers=self.client_header, json=model, 
                               timeout=self.timeout_limit if self.timeout_limit else 10)

    r"""
    Add an payment to a given filing.
    
    This API is available by invitation only.
      An "Payment" is usually an increase or decrease to customer funding to Avalara,
      such as early filer discount amounts that are refunded to the customer, or efile fees from websites.
      Sometimes may be a manual change in tax liability similar to an augmentation.
      This API creates a new payment for an existing tax filing.
      This API can only be used when the filing has not yet been approved.
    
      :param companyId [int] The ID of the company that owns the filing being adjusted.
      :param year [int] The year of the filing's filing period being adjusted.
      :param month [int] The month of the filing's filing period being adjusted.
      :param country [string] The two-character ISO-3166 code for the country of the filing being adjusted.
      :param region [string] The two or three character region code for the region.
      :param formCode [string] The unique code of the form being adjusted.
      :param model [FilingPaymentModel] A list of Payments to be created for the specified filing.
      :return FilingPaymentModel
    """
    def create_return_payment(self, companyId, year, month, country, region, formCode, model):
        return requests.post('{}/api/v2/companies/{}/filings/{}/{}/{}/{}/{}/payment'.format(self.base_url, companyId, year, month, country, region, formCode),
                               auth=self.auth, headers=self.client_header, json=model, 
                               timeout=self.timeout_limit if self.timeout_limit else 10)

    r"""
    Delete an adjustment for a given filing.
    
    This API is available by invitation only.
      An "Adjustment" is usually an increase or decrease to customer funding to Avalara,
      such as early filer discount amounts that are refunded to the customer, or efile fees from websites.
      Sometimes may be a manual change in tax liability similar to an augmentation.
      This API deletes an adjustment for an existing tax filing.
      This API can only be used when the filing has been unapproved.
    
      :param companyId [int] The ID of the company that owns the filing being adjusted.
      :param id_ [int] The ID of the adjustment being deleted.
      :return ErrorDetail
    """
    def delete_return_adjustment(self, companyId, id_):
        return requests.delete('{}/api/v2/companies/{}/filings/adjust/{}'.format(self.base_url, companyId, id_),
                               auth=self.auth, headers=self.client_header, params=None, 
                               timeout=self.timeout_limit if self.timeout_limit else 10)

    r"""
    Delete an augmentation for a given filing.
    
    This API is available by invitation only.
      An "Augmentation" is a manually added increase or decrease in tax liability, by either customer or Avalara
      usually due to customer wanting to report tax Avatax does not support, e.g. bad debts, rental tax.
      This API deletes an augmentation for an existing tax filing.
      This API can only be used when the filing has been unapproved.
    
      :param companyId [int] The ID of the company that owns the filing being changed.
      :param id_ [int] The ID of the augmentation being added.
      :return ErrorDetail
    """
    def delete_return_augmentation(self, companyId, id_):
        return requests.delete('{}/api/v2/companies/{}/filings/augment/{}'.format(self.base_url, companyId, id_),
                               auth=self.auth, headers=self.client_header, params=None, 
                               timeout=self.timeout_limit if self.timeout_limit else 10)

    r"""
    Delete an payment for a given filing.
    
    This API is available by invitation only.
      An "Payment" is usually an increase or decrease to customer funding to Avalara,
      such as early filer discount amounts that are refunded to the customer, or efile fees from websites.
      Sometimes may be a manual change in tax liability similar to an augmentation.
      This API deletes an payment for an existing tax filing.
      This API can only be used when the filing has been unapproved.
    
      :param companyId [int] The ID of the company that owns the filing being adjusted.
      :param id_ [int] The ID of the payment being deleted.
      :return ErrorDetail
    """
    def delete_return_payment(self, companyId, id_):
        return requests.delete('{}/api/v2/companies/{}/filings/payment/{}'.format(self.base_url, companyId, id_),
                               auth=self.auth, headers=self.client_header, params=None, 
                               timeout=self.timeout_limit if self.timeout_limit else 10)

    r"""
    Retrieve worksheet checkup report for company and filing period.
    
    This API is available by invitation only.
    
      :param filingsId [int] The unique id of the worksheet.
      :param companyId [int] The unique ID of the company that owns the worksheet.
      :return FilingsCheckupModel
    """
    def filings_checkup_report(self, filingsId, companyId):
        return requests.get('{}/api/v2/companies/{}/filings/{}/checkup'.format(self.base_url, filingsId, companyId),
                               auth=self.auth, headers=self.client_header, params=None, 
                               timeout=self.timeout_limit if self.timeout_limit else 10)

    r"""
    Retrieve worksheet checkup report for company and filing period.
    
    This API is available by invitation only.
    
      :param companyId [int] The unique ID of the company that owns the worksheets object.
      :param year [int] The year of the filing period.
      :param month [int] The month of the filing period.
      :return FilingsCheckupModel
    """
    def filings_checkup_reports(self, companyId, year, month):
        return requests.get('{}/api/v2/companies/{}/filings/{}/{}/checkup'.format(self.base_url, companyId, year, month),
                               auth=self.auth, headers=self.client_header, params=None, 
                               timeout=self.timeout_limit if self.timeout_limit else 10)

    r"""
    Retrieve a single attachment for a filing
    
    This API is available by invitation only.
    
      :param companyId [int] The ID of the company that owns the filings.
      :param filingReturnId [int] The unique id of the worksheet return.
      :param fileId [int] The unique id of the document you are downloading
      :return String
    """
    def get_filing_attachment(self, companyId, filingReturnId, include=None):
        return requests.get('{}/api/v2/companies/{}/filings/{}/attachment'.format(self.base_url, companyId, filingReturnId),
                               auth=self.auth, headers=self.client_header, params=include, 
                               timeout=self.timeout_limit if self.timeout_limit else 10)

    r"""
    Retrieve a list of filings for the specified company in the year and month of a given filing period.
    
    This API is available by invitation only.
      A "filing period" is the year and month of the date of the latest customer transaction allowed to be reported on a filing,
      based on filing frequency of filing.
    
      :param companyId [int] The ID of the company that owns the filings.
      :param year [int] The year of the filing period.
      :param month [int] The two digit month of the filing period.
      :return String
    """
    def get_filing_attachments(self, companyId, year, month):
        return requests.get('{}/api/v2/companies/{}/filings/{}/{}/attachments'.format(self.base_url, companyId, year, month),
                               auth=self.auth, headers=self.client_header, params=None, 
                               timeout=self.timeout_limit if self.timeout_limit else 10)

    r"""
    Retrieve a single trace file for a company filing period
    
    This API is available by invitation only.
      A "filing period" is the year and month of the date of the latest customer transaction allowed to be reported on a filing,
      based on filing frequency of filing.
    
      :param companyId [int] The ID of the company that owns the filings.
      :param year [int] The year of the filing period.
      :param month [int] The two digit month of the filing period.
      :return String
    """
    def get_filing_attachments_trace_file(self, companyId, year, month):
        return requests.get('{}/api/v2/companies/{}/filings/{}/{}/attachments/tracefile'.format(self.base_url, companyId, year, month),
                               auth=self.auth, headers=self.client_header, params=None, 
                               timeout=self.timeout_limit if self.timeout_limit else 10)

    r"""
    Retrieve a filing for the specified company and id.
    
    This API is available by invitation only.
      A "filing period" is the year and month of the date of the latest customer transaction allowed to be reported on a filing,
      based on filing frequency of filing.
    
      :param companyId [int] The ID of the company that owns the filings.
      :param id_ [int] The id of the filing return your retrieving
      :return FetchResult
    """
    def get_filing_return(self, companyId, id_):
        return requests.get('{}/api/v2/companies/{}/filings/returns/{}'.format(self.base_url, companyId, id_),
                               auth=self.auth, headers=self.client_header, params=None, 
                               timeout=self.timeout_limit if self.timeout_limit else 10)

    r"""
    Retrieve a list of filings for the specified company in the year and month of a given filing period.
    
    This API is available by invitation only.
      A "filing period" is the year and month of the date of the latest customer transaction allowed to be reported on a filing,
      based on filing frequency of filing.
    
      :param companyId [int] The ID of the company that owns the filings.
      :param year [int] The year of the filing period.
      :param month [int] The two digit month of the filing period.
      :return FetchResult
    """
    def get_filings(self, companyId, year, month):
        return requests.get('{}/api/v2/companies/{}/filings/{}/{}'.format(self.base_url, companyId, year, month),
                               auth=self.auth, headers=self.client_header, params=None, 
                               timeout=self.timeout_limit if self.timeout_limit else 10)

    r"""
    Retrieve a list of filings for the specified company in the given filing period and country.
    
    This API is available by invitation only.
      A "filing period" is the year and month of the date of the latest customer transaction allowed to be reported on a filing,
      based on filing frequency of filing.
    
      :param companyId [int] The ID of the company that owns the filings.
      :param year [int] The year of the filing period.
      :param month [int] The two digit month of the filing period.
      :param country [string] The two-character ISO-3166 code for the country.
      :return FetchResult
    """
    def get_filings_by_country(self, companyId, year, month, country):
        return requests.get('{}/api/v2/companies/{}/filings/{}/{}/{}'.format(self.base_url, companyId, year, month, country),
                               auth=self.auth, headers=self.client_header, params=None, 
                               timeout=self.timeout_limit if self.timeout_limit else 10)

    r"""
    Retrieve a list of filings for the specified company in the filing period, country and region.
    
    This API is available by invitation only.
      A "filing period" is the year and month of the date of the latest customer transaction allowed to be reported on a filing,
      based on filing frequency of filing.
    
      :param companyId [int] The ID of the company that owns the filings.
      :param year [int] The year of the filing period.
      :param month [int] The two digit month of the filing period.
      :param country [string] The two-character ISO-3166 code for the country.
      :param region [string] The two or three character region code for the region.
      :return FetchResult
    """
    def get_filings_by_country_region(self, companyId, year, month, country, region):
        return requests.get('{}/api/v2/companies/{}/filings/{}/{}/{}/{}'.format(self.base_url, companyId, year, month, country, region),
                               auth=self.auth, headers=self.client_header, params=None, 
                               timeout=self.timeout_limit if self.timeout_limit else 10)

    r"""
    Retrieve a list of filings for the specified company in the given filing period, country, region and form.
    
    This API is available by invitation only.
      A "filing period" is the year and month of the date of the latest customer transaction allowed to be reported on a filing,
      based on filing frequency of filing.
    
      :param companyId [int] The ID of the company that owns the filings.
      :param year [int] The year of the filing period.
      :param month [int] The two digit month of the filing period.
      :param country [string] The two-character ISO-3166 code for the country.
      :param region [string] The two or three character region code for the region.
      :param formCode [string] The unique code of the form.
      :return FetchResult
    """
    def get_filings_by_return_name(self, companyId, year, month, country, region, formCode):
        return requests.get('{}/api/v2/companies/{}/filings/{}/{}/{}/{}/{}'.format(self.base_url, companyId, year, month, country, region, formCode),
                               auth=self.auth, headers=self.client_header, params=None, 
                               timeout=self.timeout_limit if self.timeout_limit else 10)

    r"""
    Retrieve a list of filings for the specified company in the year and month of a given filing period.
      This gets the basic information from the filings and doesn't include anything extra.
    
    
    
      :param companyId [int] The ID of the company that owns these batches
      :param endPeriodMonth [int] The month of the period you are trying to retrieve
      :param endPeriodYear [int] The year of the period you are trying to retrieve
      :param frequency [FilingFrequencyId] The frequency of the return you are trying to retrieve (See FilingFrequencyId::* for a list of allowable values)
      :param status [FilingStatusId] The status of the return(s) you are trying to retrieve (See FilingStatusId::* for a list of allowable values)
      :param country [string] The country of the return(s) you are trying to retrieve
      :param region [string] The region of the return(s) you are trying to retrieve
      :param filingCalendarId [int] The filing calendar id of the return you are trying to retrieve
      :return FetchResult
    """
    def get_filings_returns(self, companyId, include=None):
        return requests.get('{}/api/v2/companies/{}/filings/returns'.format(self.base_url, companyId),
                               auth=self.auth, headers=self.client_header, params=include, 
                               timeout=self.timeout_limit if self.timeout_limit else 10)

    r"""
    Rebuild a set of filings for the specified company in the given filing period.
    
    This API is available by invitation only.
      Rebuilding a return means re-creating or updating the amounts to be filed (worksheet) for a filing.
      Rebuilding has to be done whenever a customer adds transactions to a filing.
      A "filing period" is the year and month of the date of the latest customer transaction allowed to be reported on a filing,
      based on filing frequency of filing.
      This API requires filing to be unapproved.
    
      :param companyId [int] The ID of the company that owns the filings.
      :param year [int] The year of the filing period to be rebuilt.
      :param month [int] The month of the filing period to be rebuilt.
      :param model [RebuildFilingsModel] The rebuild request you wish to execute.
      :return FetchResult
    """
    def rebuild_filings(self, companyId, year, month, model):
        return requests.post('{}/api/v2/companies/{}/filings/{}/{}/rebuild'.format(self.base_url, companyId, year, month),
                               auth=self.auth, headers=self.client_header, json=model, 
                               timeout=self.timeout_limit if self.timeout_limit else 10)

    r"""
    Rebuild a set of filings for the specified company in the given filing period and country.
    
    This API is available by invitation only.
      Rebuilding a return means re-creating or updating the amounts to be filed (worksheet) for a filing.
      Rebuilding has to be done whenever a customer adds transactions to a filing.
      A "filing period" is the year and month of the date of the latest customer transaction allowed to be reported on a filing,
      based on filing frequency of filing.
      This API requires filing to be unapproved.
    
      :param companyId [int] The ID of the company that owns the filings.
      :param year [int] The year of the filing period to be rebuilt.
      :param month [int] The month of the filing period to be rebuilt.
      :param country [string] The two-character ISO-3166 code for the country.
      :param model [RebuildFilingsModel] The rebuild request you wish to execute.
      :return FetchResult
    """
    def rebuild_filings_by_country(self, companyId, year, month, country, model):
        return requests.post('{}/api/v2/companies/{}/filings/{}/{}/{}/rebuild'.format(self.base_url, companyId, year, month, country),
                               auth=self.auth, headers=self.client_header, json=model, 
                               timeout=self.timeout_limit if self.timeout_limit else 10)

    r"""
    Rebuild a set of filings for the specified company in the given filing period, country and region.
    
    This API is available by invitation only.audit.CheckAuthorizationReturns(null, companyId);
      Rebuilding a return means re-creating or updating the amounts to be filed for a filing.
      Rebuilding has to be done whenever a customer adds transactions to a filing.
      A "filing period" is the year and month of the date of the latest customer transaction allowed to be reported on a filing,
      based on filing frequency of filing.
      This API requires filing to be unapproved.
    
      :param companyId [int] The ID of the company that owns the filings.
      :param year [int] The year of the filing period to be rebuilt.
      :param month [int] The month of the filing period to be rebuilt.
      :param country [string] The two-character ISO-3166 code for the country.
      :param region [string] The two or three character region code for the region.
      :param model [RebuildFilingsModel] The rebuild request you wish to execute.
      :return FetchResult
    """
    def rebuild_filings_by_country_region(self, companyId, year, month, country, region, model):
        return requests.post('{}/api/v2/companies/{}/filings/{}/{}/{}/{}/rebuild'.format(self.base_url, companyId, year, month, country, region),
                               auth=self.auth, headers=self.client_header, json=model, 
                               timeout=self.timeout_limit if self.timeout_limit else 10)

    r"""
    Edit an adjustment for a given filing.
    
    This API is available by invitation only.
      An "Adjustment" is usually an increase or decrease to customer funding to Avalara,
      such as early filer discount amounts that are refunded to the customer, or efile fees from websites.
      Sometimes may be a manual change in tax liability similar to an augmentation.
      This API modifies an adjustment for an existing tax filing.
      This API can only be used when the filing has not yet been approved.
    
      :param companyId [int] The ID of the company that owns the filing being adjusted.
      :param id_ [int] The ID of the adjustment being edited.
      :param model [FilingAdjustmentModel] The updated Adjustment.
      :return FilingAdjustmentModel
    """
    def update_return_adjustment(self, companyId, id_, model):
        return requests.put('{}/api/v2/companies/{}/filings/adjust/{}'.format(self.base_url, companyId, id_),
                               auth=self.auth, headers=self.client_header, json=model, 
                               timeout=self.timeout_limit if self.timeout_limit else 10)

    r"""
    Edit an augmentation for a given filing.
    
    This API is available by invitation only.
      An "Augmentation" is a manually added increase or decrease in tax liability, by either customer or Avalara
      usually due to customer wanting to report tax Avatax does not support, e.g. bad debts, rental tax.
      This API modifies an augmentation for an existing tax filing.
      This API can only be used when the filing has not been approved.
    
      :param companyId [int] The ID of the company that owns the filing being changed.
      :param id_ [int] The ID of the augmentation being edited.
      :param model [FilingAugmentationModel] The updated Augmentation.
      :return FilingModel
    """
    def update_return_augmentation(self, companyId, id_, model):
        return requests.put('{}/api/v2/companies/{}/filings/augment/{}'.format(self.base_url, companyId, id_),
                               auth=self.auth, headers=self.client_header, json=model, 
                               timeout=self.timeout_limit if self.timeout_limit else 10)

    r"""
    Edit an payment for a given filing.
    
    This API is available by invitation only.
      An "Payment" is usually an increase or decrease to customer funding to Avalara,
      such as early filer discount amounts that are refunded to the customer, or efile fees from websites.
      Sometimes may be a manual change in tax liability similar to an augmentation.
      This API modifies an payment for an existing tax filing.
      This API can only be used when the filing has not yet been approved.
    
      :param companyId [int] The ID of the company that owns the filing being adjusted.
      :param id_ [int] The ID of the payment being edited.
      :param model [FilingPaymentModel] The updated Payment.
      :return FilingPaymentModel
    """
    def update_return_payment(self, companyId, id_, model):
        return requests.put('{}/api/v2/companies/{}/filings/payment/{}'.format(self.base_url, companyId, id_),
                               auth=self.auth, headers=self.client_header, json=model, 
                               timeout=self.timeout_limit if self.timeout_limit else 10)

    r"""
    FREE API - Request a free trial of AvaTax
    
    Call this API to obtain a free AvaTax account.
      This API is free to use. No authentication credentials are required to call this API. You must read and
      accept [Avalara's terms and conditions](https://www1.avalara.com/us/en/legal/terms.html) for the account to be
      created.
      If all conditions are met, this API will grant a free trial version of AvaTax. For a list of functionality
      available in the free trial and its limitations, please see the [AvaTax Developer Website Free Trial page](https://developer.avalara.com/avatax/signup/).
      After your free trial concludes, you will still be able to use the [Free AvaTax API Suite](https://developer.avalara.com/api-reference/avatax/rest/v2/methods/Free/).
    
      :param model [FreeTrialRequestModel] Required information to provision a free trial account.
      :return NewAccountModel
    """
    def request_free_trial(self, model):
        return requests.post('{}/api/v2/accounts/freetrials/request'.format(self.base_url),
                               auth=self.auth, headers=self.client_header, json=model, 
                               timeout=self.timeout_limit if self.timeout_limit else 10)

    r"""
    FREE API - Sales tax rates for a specified address
    
    # Free-To-Use
      The TaxRates API is a free-to-use, no cost option for estimating sales tax rates.
      Any customer can request a free AvaTax account and make use of the TaxRates API.
      Usage of this API is subject to rate limits. Users who exceed the rate limit will receive HTTP
      response code 429 - `Too Many Requests`.
      This API assumes that you are selling general tangible personal property at a retail point-of-sale
      location in the United States only.
      For more powerful tax calculation, please consider upgrading to the `CreateTransaction` API,
      which supports features including, but not limited to:
      * Nexus declarations
      * Taxability based on product/service type
      * Sourcing rules affecting origin/destination states
      * Customers who are exempt from certain taxes
      * States that have dollar value thresholds for tax amounts
      * Refunds for products purchased on a different date
      * Detailed jurisdiction names and state assigned codes
      * And more!
      Please see [Estimating Tax with REST v2](http://developer.avalara.com/blog/2016/11/04/estimating-tax-with-rest-v2/)
      for information on how to upgrade to the full AvaTax CreateTransaction API.
    
      :param line1 [string] The street address of the location.
      :param line2 [string] The street address of the location.
      :param line3 [string] The street address of the location.
      :param city [string] The city name of the location.
      :param region [string] Name or ISO 3166 code identifying the region within the country.    This field supports many different region identifiers:   * Two and three character ISO 3166 region codes   * Fully spelled out names of the region in ISO supported languages   * Common alternative spellings for many regions    For a full list of all supported codes and names, please see the Definitions API `ListRegions`.
      :param postalCode [string] The postal code of the location.
      :param country [string] Name or ISO 3166 code identifying the country.    This field supports many different country identifiers:   * Two character ISO 3166 codes   * Three character ISO 3166 codes   * Fully spelled out names of the country in ISO supported languages   * Common alternative spellings for many countries    For a full list of all supported codes and names, please see the Definitions API `ListCountries`.
      :return TaxRateModel
    """
    def tax_rates_by_address(self, include=None):
        return requests.get('{}/api/v2/taxrates/byaddress'.format(self.base_url),
                               auth=self.auth, headers=self.client_header, params=include, 
                               timeout=self.timeout_limit if self.timeout_limit else 10)

    r"""
    FREE API - Sales tax rates for a specified country and postal code. This API is only available for US postal codes.
    
    # Free-To-Use
      This API is only available for a US postal codes.
      The TaxRates API is a free-to-use, no cost option for estimating sales tax rates.
      Any customer can request a free AvaTax account and make use of the TaxRates API.
      Usage of this API is subject to rate limits. Users who exceed the rate limit will receive HTTP
      response code 429 - `Too Many Requests`.
      This API assumes that you are selling general tangible personal property at a retail point-of-sale
      location in the United States only.
      For more powerful tax calculation, please consider upgrading to the `CreateTransaction` API,
      which supports features including, but not limited to:
      * Nexus declarations
      * Taxability based on product/service type
      * Sourcing rules affecting origin/destination states
      * Customers who are exempt from certain taxes
      * States that have dollar value thresholds for tax amounts
      * Refunds for products purchased on a different date
      * Detailed jurisdiction names and state assigned codes
      * And more!
      Please see [Estimating Tax with REST v2](http://developer.avalara.com/blog/2016/11/04/estimating-tax-with-rest-v2/)
      for information on how to upgrade to the full AvaTax CreateTransaction API.
    
      :param country [string] Name or ISO 3166 code identifying the country.    This field supports many different country identifiers:   * Two character ISO 3166 codes   * Three character ISO 3166 codes   * Fully spelled out names of the country in ISO supported languages   * Common alternative spellings for many countries    For a full list of all supported codes and names, please see the Definitions API `ListCountries`.
      :param postalCode [string] The postal code of the location.
      :return TaxRateModel
    """
    def tax_rates_by_postal_code(self, include=None):
        return requests.get('{}/api/v2/taxrates/bypostalcode'.format(self.base_url),
                               auth=self.auth, headers=self.client_header, params=include, 
                               timeout=self.timeout_limit if self.timeout_limit else 10)

    r"""
    Request the javascript for a funding setup widget
    
    This API is available by invitation only.
      Companies that use the Avalara Managed Returns or the SST Certified Service Provider services are
      required to setup their funding configuration before Avalara can begin filing tax returns on their
      behalf.
      Funding configuration for each company is set up by submitting a funding setup request, which can
      be sent either via email or via an embedded HTML widget.
      When the funding configuration is submitted to Avalara, it will be reviewed by treasury team members
      before approval.
      This API returns back the actual javascript code to insert into your application to render the
      JavaScript funding setup widget inline.
      Use the 'methodReturn.javaScript' return value to insert this widget into your HTML page.
      This API requires a subscription to Avalara Managed Returns or SST Certified Service Provider.
    
      :param id_ [int] The unique ID number of this funding request
      :return FundingStatusModel
    """
    def activate_funding_request(self, id_):
        return requests.get('{}/api/v2/fundingrequests/{}/widget'.format(self.base_url, id_),
                               auth=self.auth, headers=self.client_header, params=None, 
                               timeout=self.timeout_limit if self.timeout_limit else 10)

    r"""
    Retrieve status about a funding setup request
    
    This API is available by invitation only.
      Companies that use the Avalara Managed Returns or the SST Certified Service Provider services are
      required to setup their funding configuration before Avalara can begin filing tax returns on their
      behalf.
      Funding configuration for each company is set up by submitting a funding setup request, which can
      be sent either via email or via an embedded HTML widget.
      When the funding configuration is submitted to Avalara, it will be reviewed by treasury team members
      before approval.
      This API checks the status on an existing funding request.
      This API requires a subscription to Avalara Managed Returns or SST Certified Service Provider.
    
      :param id_ [int] The unique ID number of this funding request
      :return FundingStatusModel
    """
    def funding_request_status(self, id_):
        return requests.get('{}/api/v2/fundingrequests/{}'.format(self.base_url, id_),
                               auth=self.auth, headers=self.client_header, params=None, 
                               timeout=self.timeout_limit if self.timeout_limit else 10)

    r"""
    Create a new item
    
    Creates one or more new item objects attached to this company.
      Items are a way of separating your tax calculation process from your tax configuration details. If you choose, you
      can provide `itemCode` values for each `CreateTransaction()` API call rather than specifying tax codes, parameters, descriptions,
      and other data fields. AvaTax will automatically look up each `itemCode` and apply the correct tax codes and parameters
      from the item table instead. This allows your CreateTransaction call to be as simple as possible, and your tax compliance
      team can manage your item catalog and adjust the tax behavior of items without having to modify your software.
    
      :param companyId [int] The ID of the company that owns this item.
      :param model [ItemModel] The item you wish to create.
      :return ItemModel
    """
    def create_items(self, companyId, model):
        return requests.post('{}/api/v2/companies/{}/items'.format(self.base_url, companyId),
                               auth=self.auth, headers=self.client_header, json=model, 
                               timeout=self.timeout_limit if self.timeout_limit else 10)

    r"""
    Delete a single item
    
    Marks the item object at this URL as deleted.
      Items are a way of separating your tax calculation process from your tax configuration details. If you choose, you
      can provide `itemCode` values for each `CreateTransaction()` API call rather than specifying tax codes, parameters, descriptions,
      and other data fields. AvaTax will automatically look up each `itemCode` and apply the correct tax codes and parameters
      from the item table instead. This allows your CreateTransaction call to be as simple as possible, and your tax compliance
      team can manage your item catalog and adjust the tax behavior of items without having to modify your software.
    
      :param companyId [int] The ID of the company that owns this item.
      :param id_ [int] The ID of the item you wish to delete.
      :return ErrorDetail
    """
    def delete_item(self, companyId, id_):
        return requests.delete('{}/api/v2/companies/{}/items/{}'.format(self.base_url, companyId, id_),
                               auth=self.auth, headers=self.client_header, params=None, 
                               timeout=self.timeout_limit if self.timeout_limit else 10)

    r"""
    Retrieve a single item
    
    Get the item object identified by this URL.
      Items are a way of separating your tax calculation process from your tax configuration details. If you choose, you
      can provide `itemCode` values for each `CreateTransaction()` API call rather than specifying tax codes, parameters, descriptions,
      and other data fields. AvaTax will automatically look up each `itemCode` and apply the correct tax codes and parameters
      from the item table instead. This allows your CreateTransaction call to be as simple as possible, and your tax compliance
      team can manage your item catalog and adjust the tax behavior of items without having to modify your software.
    
      :param companyId [int] The ID of the company that owns this item object
      :param id_ [int] The primary key of this item
      :return ItemModel
    """
    def get_item(self, companyId, id_):
        return requests.get('{}/api/v2/companies/{}/items/{}'.format(self.base_url, companyId, id_),
                               auth=self.auth, headers=self.client_header, params=None, 
                               timeout=self.timeout_limit if self.timeout_limit else 10)

    r"""
    Retrieve items for this company
    
    List all items defined for the current company.
      Items are a way of separating your tax calculation process from your tax configuration details. If you choose, you
      can provide `itemCode` values for each `CreateTransaction()` API call rather than specifying tax codes, parameters, descriptions,
      and other data fields. AvaTax will automatically look up each `itemCode` and apply the correct tax codes and parameters
      from the item table instead. This allows your CreateTransaction call to be as simple as possible, and your tax compliance
      team can manage your item catalog and adjust the tax behavior of items without having to modify your software.
      Search for specific objects using the criteria in the `$filter` parameter; full documentation is available on [Filtering in REST](http://developer.avalara.com/avatax/filtering-in-rest/) .
      Paginate your results using the `$top`, `$skip`, and `$orderby` parameters.
      You may specify one or more of the following values in the `$include` parameter to fetch additional nested data, using commas to separate multiple values:
      * Attributes
    
      :param companyId [int] The ID of the company that defined these items
      :param filter [string] A filter statement to identify specific records to retrieve. For more information on filtering, see [Filtering in REST](http://developer.avalara.com/avatax/filtering-in-rest/) .
      :param include [string] A comma separated list of additional data to retrieve.
      :param top [int] If nonzero, return no more than this number of results. Used with $skip to provide pagination for large datasets.
      :param skip [int] If nonzero, skip this number of results before returning data. Used with $top to provide pagination for large datasets.
      :param orderBy [string] A comma separated list of sort statements in the format `(fieldname) [ASC|DESC]`, for example `id ASC`.
      :return FetchResult
    """
    def list_items_by_company(self, companyId, include=None):
        return requests.get('{}/api/v2/companies/{}/items'.format(self.base_url, companyId),
                               auth=self.auth, headers=self.client_header, params=include, 
                               timeout=self.timeout_limit if self.timeout_limit else 10)

    r"""
    Retrieve all items
    
    Get multiple item objects across all companies.
      Items are a way of separating your tax calculation process from your tax configuration details. If you choose, you
      can provide `itemCode` values for each `CreateTransaction()` API call rather than specifying tax codes, parameters, descriptions,
      and other data fields. AvaTax will automatically look up each `itemCode` and apply the correct tax codes and parameters
      from the item table instead. This allows your CreateTransaction call to be as simple as possible, and your tax compliance
      team can manage your item catalog and adjust the tax behavior of items without having to modify your software.
      Search for specific objects using the criteria in the `$filter` parameter; full documentation is available on [Filtering in REST](http://developer.avalara.com/avatax/filtering-in-rest/) .
      Paginate your results using the `$top`, `$skip`, and `$orderby` parameters.
      You may specify one or more of the following values in the `$include` parameter to fetch additional nested data, using commas to separate multiple values:
      * Attributes
    
      :param filter [string] A filter statement to identify specific records to retrieve. For more information on filtering, see [Filtering in REST](http://developer.avalara.com/avatax/filtering-in-rest/) .
      :param include [string] A comma separated list of additional data to retrieve.
      :param top [int] If nonzero, return no more than this number of results. Used with $skip to provide pagination for large datasets.
      :param skip [int] If nonzero, skip this number of results before returning data. Used with $top to provide pagination for large datasets.
      :param orderBy [string] A comma separated list of sort statements in the format `(fieldname) [ASC|DESC]`, for example `id ASC`.
      :return FetchResult
    """
    def query_items(self, include=None):
        return requests.get('{}/api/v2/items'.format(self.base_url),
                               auth=self.auth, headers=self.client_header, params=include, 
                               timeout=self.timeout_limit if self.timeout_limit else 10)

    r"""
    Update a single item
    
    Replace the existing `Item` object at this URL with an updated object.
      Items are a way of separating your tax calculation process from your tax configuration details. If you choose, you
      can provide `itemCode` values for each `CreateTransaction()` API call rather than specifying tax codes, parameters, descriptions,
      and other data fields. AvaTax will automatically look up each `itemCode` and apply the correct tax codes and parameters
      from the item table instead. This allows your CreateTransaction call to be as simple as possible, and your tax compliance
      team can manage your item catalog and adjust the tax behavior of items without having to modify your software.
      All data from the existing object will be replaced with data in the object you PUT.
      To set a field's value to null, you may either set its value to null or omit that field from the object you post.
    
      :param companyId [int] The ID of the company that this item belongs to.
      :param id_ [int] The ID of the item you wish to update
      :param model [ItemModel] The item object you wish to update.
      :return ItemModel
    """
    def update_item(self, companyId, id_, model):
        return requests.put('{}/api/v2/companies/{}/items/{}'.format(self.base_url, companyId, id_),
                               auth=self.auth, headers=self.client_header, json=model, 
                               timeout=self.timeout_limit if self.timeout_limit else 10)

    r"""
    Create one or more overrides
    
    Creates one or more jurisdiction override objects for this account.
      A Jurisdiction Override is a configuration setting that allows you to select the taxing
      jurisdiction for a specific address. If you encounter an address that is on the boundary
      between two different jurisdictions, you can choose to set up a jurisdiction override
      to switch this address to use different taxing jurisdictions.
    
      :param accountId [int] The ID of the account that owns this override
      :param model [JurisdictionOverrideModel] The jurisdiction override objects to create
      :return JurisdictionOverrideModel
    """
    def create_jurisdiction_overrides(self, accountId, model):
        return requests.post('{}/api/v2/accounts/{}/jurisdictionoverrides'.format(self.base_url, accountId),
                               auth=self.auth, headers=self.client_header, json=model, 
                               timeout=self.timeout_limit if self.timeout_limit else 10)

    r"""
    Delete a single override
    
    Marks the item object at this URL as deleted.
    
      :param accountId [int] The ID of the account that owns this override
      :param id_ [int] The ID of the override you wish to delete
      :return ErrorDetail
    """
    def delete_jurisdiction_override(self, accountId, id_):
        return requests.delete('{}/api/v2/accounts/{}/jurisdictionoverrides/{}'.format(self.base_url, accountId, id_),
                               auth=self.auth, headers=self.client_header, params=None, 
                               timeout=self.timeout_limit if self.timeout_limit else 10)

    r"""
    Retrieve a single override
    
    Get the item object identified by this URL.
      A Jurisdiction Override is a configuration setting that allows you to select the taxing
      jurisdiction for a specific address. If you encounter an address that is on the boundary
      between two different jurisdictions, you can choose to set up a jurisdiction override
      to switch this address to use different taxing jurisdictions.
    
      :param accountId [int] The ID of the account that owns this override
      :param id_ [int] The primary key of this override
      :return JurisdictionOverrideModel
    """
    def get_jurisdiction_override(self, accountId, id_):
        return requests.get('{}/api/v2/accounts/{}/jurisdictionoverrides/{}'.format(self.base_url, accountId, id_),
                               auth=self.auth, headers=self.client_header, params=None, 
                               timeout=self.timeout_limit if self.timeout_limit else 10)

    r"""
    Retrieve overrides for this account
    
    List all jurisdiction override objects defined for this account.
      A Jurisdiction Override is a configuration setting that allows you to select the taxing
      jurisdiction for a specific address. If you encounter an address that is on the boundary
      between two different jurisdictions, you can choose to set up a jurisdiction override
      to switch this address to use different taxing jurisdictions.
      Search for specific objects using the criteria in the `$filter` parameter; full documentation is available on [Filtering in REST](http://developer.avalara.com/avatax/filtering-in-rest/) .
      Paginate your results using the `$top`, `$skip`, and `$orderby` parameters.
    
      :param accountId [int] The ID of the account that owns this override
      :param filter [string] A filter statement to identify specific records to retrieve. For more information on filtering, see [Filtering in REST](http://developer.avalara.com/avatax/filtering-in-rest/) .
      :param include [string] A comma separated list of additional data to retrieve.
      :param top [int] If nonzero, return no more than this number of results. Used with $skip to provide pagination for large datasets.
      :param skip [int] If nonzero, skip this number of results before returning data. Used with $top to provide pagination for large datasets.
      :param orderBy [string] A comma separated list of sort statements in the format `(fieldname) [ASC|DESC]`, for example `id ASC`.
      :return FetchResult
    """
    def list_jurisdiction_overrides_by_account(self, accountId, include=None):
        return requests.get('{}/api/v2/accounts/{}/jurisdictionoverrides'.format(self.base_url, accountId),
                               auth=self.auth, headers=self.client_header, params=include, 
                               timeout=self.timeout_limit if self.timeout_limit else 10)

    r"""
    Retrieve all overrides
    
    Get multiple jurisdiction override objects across all companies.
      A Jurisdiction Override is a configuration setting that allows you to select the taxing
      jurisdiction for a specific address. If you encounter an address that is on the boundary
      between two different jurisdictions, you can choose to set up a jurisdiction override
      to switch this address to use different taxing jurisdictions.
      Search for specific objects using the criteria in the `$filter` parameter; full documentation is available on [Filtering in REST](http://developer.avalara.com/avatax/filtering-in-rest/) .
      Paginate your results using the `$top`, `$skip`, and `$orderby` parameters.
    
      :param filter [string] A filter statement to identify specific records to retrieve. For more information on filtering, see [Filtering in REST](http://developer.avalara.com/avatax/filtering-in-rest/) .
      :param include [string] A comma separated list of additional data to retrieve.
      :param top [int] If nonzero, return no more than this number of results. Used with $skip to provide pagination for large datasets.
      :param skip [int] If nonzero, skip this number of results before returning data. Used with $top to provide pagination for large datasets.
      :param orderBy [string] A comma separated list of sort statements in the format `(fieldname) [ASC|DESC]`, for example `id ASC`.
      :return FetchResult
    """
    def query_jurisdiction_overrides(self, include=None):
        return requests.get('{}/api/v2/jurisdictionoverrides'.format(self.base_url),
                               auth=self.auth, headers=self.client_header, params=include, 
                               timeout=self.timeout_limit if self.timeout_limit else 10)

    r"""
    Update a single jurisdictionoverride
    
    Replace the existing jurisdictionoverride object at this URL with an updated object.
    
      :param accountId [int] The ID of the account that this jurisdictionoverride belongs to.
      :param id_ [int] The ID of the jurisdictionoverride you wish to update
      :param model [JurisdictionOverrideModel] The jurisdictionoverride object you wish to update.
      :return JurisdictionOverrideModel
    """
    def update_jurisdiction_override(self, accountId, id_, model):
        return requests.put('{}/api/v2/accounts/{}/jurisdictionoverrides/{}'.format(self.base_url, accountId, id_),
                               auth=self.auth, headers=self.client_header, json=model, 
                               timeout=self.timeout_limit if self.timeout_limit else 10)

    r"""
    Create a new location
    
    Create one or more new location objects attached to this company.
    
      :param companyId [int] The ID of the company that owns this location.
      :param model [LocationModel] The location you wish to create.
      :return LocationModel
    """
    def create_locations(self, companyId, model):
        return requests.post('{}/api/v2/companies/{}/locations'.format(self.base_url, companyId),
                               auth=self.auth, headers=self.client_header, json=model, 
                               timeout=self.timeout_limit if self.timeout_limit else 10)

    r"""
    Delete a single location
    
    Mark the location object at this URL as deleted.
    
      :param companyId [int] The ID of the company that owns this location.
      :param id_ [int] The ID of the location you wish to delete.
      :return ErrorDetail
    """
    def delete_location(self, companyId, id_):
        return requests.delete('{}/api/v2/companies/{}/locations/{}'.format(self.base_url, companyId, id_),
                               auth=self.auth, headers=self.client_header, params=None, 
                               timeout=self.timeout_limit if self.timeout_limit else 10)

    r"""
    Retrieve a single location
    
    Get the location object identified by this URL.
      An 'Location' represents a physical address where a company does business.
      Many taxing authorities require that you define a list of all locations where your company does business.
      These locations may require additional custom configuration or tax registration with these authorities.
      For more information on metadata requirements, see the '/api/v2/definitions/locationquestions' API.
      You may specify one or more of the following values in the `$include` parameter to fetch additional nested data, using commas to separate multiple values:
      * LocationSettings
    
      :param companyId [int] The ID of the company that owns this location
      :param id_ [int] The primary key of this location
      :param include [string] A comma separated list of additional data to retrieve. You may specify `LocationSettings` to retrieve location settings.
      :return LocationModel
    """
    def get_location(self, companyId, id_, include=None):
        return requests.get('{}/api/v2/companies/{}/locations/{}'.format(self.base_url, companyId, id_),
                               auth=self.auth, headers=self.client_header, params=include, 
                               timeout=self.timeout_limit if self.timeout_limit else 10)

    r"""
    Retrieve locations for this company
    
    List all location objects defined for this company.
      An 'Location' represents a physical address where a company does business.
      Many taxing authorities require that you define a list of all locations where your company does business.
      These locations may require additional custom configuration or tax registration with these authorities.
      For more information on metadata requirements, see the '/api/v2/definitions/locationquestions' API.
      Search for specific objects using the criteria in the `$filter` parameter; full documentation is available on [Filtering in REST](http://developer.avalara.com/avatax/filtering-in-rest/) .
      Paginate your results using the `$top`, `$skip`, and `$orderby` parameters.
      You may specify one or more of the following values in the `$include` parameter to fetch additional nested data, using commas to separate multiple values:
      * LocationSettings
    
      :param companyId [int] The ID of the company that owns these locations
      :param filter [string] A filter statement to identify specific records to retrieve. For more information on filtering, see [Filtering in REST](http://developer.avalara.com/avatax/filtering-in-rest/) .
      :param include [string] A comma separated list of additional data to retrieve. You may specify `LocationSettings` to retrieve location settings.
      :param top [int] If nonzero, return no more than this number of results. Used with $skip to provide pagination for large datasets.
      :param skip [int] If nonzero, skip this number of results before returning data. Used with $top to provide pagination for large datasets.
      :param orderBy [string] A comma separated list of sort statements in the format `(fieldname) [ASC|DESC]`, for example `id ASC`.
      :return FetchResult
    """
    def list_locations_by_company(self, companyId, include=None):
        return requests.get('{}/api/v2/companies/{}/locations'.format(self.base_url, companyId),
                               auth=self.auth, headers=self.client_header, params=include, 
                               timeout=self.timeout_limit if self.timeout_limit else 10)

    r"""
    Retrieve all locations
    
    Get multiple location objects across all companies.
      An 'Location' represents a physical address where a company does business.
      Many taxing authorities require that you define a list of all locations where your company does business.
      These locations may require additional custom configuration or tax registration with these authorities.
      For more information on metadata requirements, see the '/api/v2/definitions/locationquestions' API.
      Search for specific objects using the criteria in the `$filter` parameter; full documentation is available on [Filtering in REST](http://developer.avalara.com/avatax/filtering-in-rest/) .
      Paginate your results using the `$top`, `$skip`, and `$orderby` parameters.
      You may specify one or more of the following values in the `$include` parameter to fetch additional nested data, using commas to separate multiple values:
      * LocationSettings
    
      :param filter [string] A filter statement to identify specific records to retrieve. For more information on filtering, see [Filtering in REST](http://developer.avalara.com/avatax/filtering-in-rest/) .
      :param include [string] A comma separated list of additional data to retrieve. You may specify `LocationSettings` to retrieve location settings.
      :param top [int] If nonzero, return no more than this number of results. Used with $skip to provide pagination for large datasets.
      :param skip [int] If nonzero, skip this number of results before returning data. Used with $top to provide pagination for large datasets.
      :param orderBy [string] A comma separated list of sort statements in the format `(fieldname) [ASC|DESC]`, for example `id ASC`.
      :return FetchResult
    """
    def query_locations(self, include=None):
        return requests.get('{}/api/v2/locations'.format(self.base_url),
                               auth=self.auth, headers=self.client_header, params=include, 
                               timeout=self.timeout_limit if self.timeout_limit else 10)

    r"""
    Update a single location
    
    Replace the existing location object at this URL with an updated object.
      All data from the existing object will be replaced with data in the object you PUT.
      To set a field's value to null, you may either set its value to null or omit that field from the object you post.
    
      :param companyId [int] The ID of the company that this location belongs to.
      :param id_ [int] The ID of the location you wish to update
      :param model [LocationModel] The location you wish to update.
      :return LocationModel
    """
    def update_location(self, companyId, id_, model):
        return requests.put('{}/api/v2/companies/{}/locations/{}'.format(self.base_url, companyId, id_),
                               auth=self.auth, headers=self.client_header, json=model, 
                               timeout=self.timeout_limit if self.timeout_limit else 10)

    r"""
    Validate the location against local requirements
    
    Returns validation information for this location.
      This API call is intended to compare this location against the currently known taxing authority rules and regulations,
      and provide information about what additional work is required to completely setup this location.
    
      :param companyId [int] The ID of the company that owns this location
      :param id_ [int] The primary key of this location
      :return LocationValidationModel
    """
    def validate_location(self, companyId, id_):
        return requests.get('{}/api/v2/companies/{}/locations/{}/validate'.format(self.base_url, companyId, id_),
                               auth=self.auth, headers=self.client_header, params=None, 
                               timeout=self.timeout_limit if self.timeout_limit else 10)

    r"""
    Adjust a MultiDocument transaction
    
    Adjusts the current MultiDocument transaction uniquely identified by this URL.
      A transaction represents a unique potentially taxable action that your company has recorded, and transactions include actions like
      sales, purchases, inventory transfer, and returns (also called refunds).
      When you adjust a transaction, that transaction's status is recorded as `Adjusted`.
      Both the revisions will be available for retrieval based on their code and ID numbers. Only transactions in Committed status can be reported on a tax filing by Avalara's Managed Returns Service.
      Transactions that have been previously reported to a tax authority by Avalara Managed Returns are considered locked and are no longer available for adjustments.
    
      :param code [string] The transaction code for this MultiDocument transaction
      :param type [DocumentType] The transaction type for this MultiDocument transaction (See DocumentType::* for a list of allowable values)
      :param include [string] Specifies objects to include in this fetch call
      :param model [AdjustMultiDocumentModel] The adjust request you wish to execute
      :return MultiDocumentModel
    """
    def adjust_multi_document_transaction(self, code, type, model, include=None):
        return requests.post('{}/api/v2/transactions/multidocument/{}/type/{}/adjust'.format(self.base_url, code, type),
                               auth=self.auth, headers=self.client_header, params=include, json=model, 
                               timeout=self.timeout_limit if self.timeout_limit else 10)

    r"""
    Get audit information about a MultiDocument transaction
    
    Retrieve audit information about a MultiDocument transaction stored in AvaTax.
      The audit API retrieves audit information related to a specific MultiDocument transaction. This audit
      information includes the following:
      * The `code` of the MultiDocument transaction
      * The `type` of the MultiDocument transaction
      * The server timestamp representing the exact server time when the transaction was created
      * The server duration - how long it took to process this transaction
      * Whether exact API call details were logged
      * A reconstructed API call showing what the original create call looked like
      A transaction represents a unique potentially taxable action that your company has recorded, and transactions include actions like
      sales, purchases, inventory transfer, and returns (also called refunds).
    
      :param code [string] The transaction code for this MultiDocument transaction
      :param type [DocumentType] The transaction type for this MultiDocument transaction (See DocumentType::* for a list of allowable values)
      :return AuditMultiDocumentModel
    """
    def audit_multi_document_transaction(self, code, type):
        return requests.get('{}/api/v2/transactions/multidocument/{}/type/{}/audit'.format(self.base_url, code, type),
                               auth=self.auth, headers=self.client_header, params=None, 
                               timeout=self.timeout_limit if self.timeout_limit else 10)

    r"""
    Commit a MultiDocument transaction
    
    Marks a list of transactions by changing its status to `Committed`.
      Transactions that are committed are available to be reported to a tax authority by Avalara Managed Returns.
      A transaction represents a unique potentially taxable action that your company has recorded, and transactions include actions like
      sales, purchases, inventory transfer, and returns (also called refunds).
      Any changes made to a committed transaction will generate a transaction history.
    
      :param model [CommitMultiDocumentModel] The commit request you wish to execute
      :return MultiDocumentModel
    """
    def commit_multi_document_transaction(self, model):
        return requests.post('{}/api/v2/transactions/multidocument/commit'.format(self.base_url),
                               auth=self.auth, headers=self.client_header, json=model, 
                               timeout=self.timeout_limit if self.timeout_limit else 10)

    r"""
    Create a new MultiDocument transaction
    
    Records a new MultiDocument transaction in AvaTax.
      A traditional transaction requires exactly two parties: a seller and a buyer. MultiDocument transactions can
      involve a marketplace of vendors, each of which contributes some portion of the final transaction. Within
      a MultiDocument transaction, each individual buyer and seller pair are matched up and converted to a separate
      document. This separation of documents allows each seller to file their taxes separately.
      This API will report an error if you attempt to create a transaction when one already exists with the specified `code`.
      If you would like the API to automatically update the transaction when it already exists, please set the `allowAdjust`
      value to `true`.
      To generate a refund for a transaction, use the `RefundTransaction` API.
      The field `type` identifies the kind of transaction - for example, a sale, purchase, or refund. If you do not specify
      a `type` value, you will receive an estimate of type `SalesOrder`, which will not be recorded.
      The origin and destination locations for a transaction must be identified by either address or geocode. For address-based transactions, please
      provide addresses in the fields `line`, `city`, `region`, `country` and `postalCode`. For geocode-based transactions, please provide the geocode
      information in the fields `latitude` and `longitude`. If either `latitude` or `longitude` or both are null, the transaction will be calculated
      using the best available address location information.
      You may specify one or more of the following values in the `$include` parameter to fetch additional nested data, using commas to separate multiple values:
      * Lines
      * Details (implies lines)
      * Summary (implies details)
      * Addresses
      * SummaryOnly (omit lines and details - reduces API response size)
      * LinesOnly (omit details - reduces API response size)
      * ForceTimeout - Simulates a timeout. This adds a 30 second delay and error to your API call. This can be used to test your code to ensure it can respond correctly in the case of a dropped connection.
      If you omit the `$include` parameter, the API will assume you want `Summary,Addresses`.
    
      :param include [string] Specifies objects to include in the response after transaction is created
      :param model [CreateMultiDocumentModel] the multi document transaction model
      :return MultiDocumentModel
    """
    def create_multi_document_transaction(self, model, include=None):
        return requests.post('{}/api/v2/transactions/multidocument'.format(self.base_url),
                               auth=self.auth, headers=self.client_header, params=include, json=model, 
                               timeout=self.timeout_limit if self.timeout_limit else 10)

    r"""
    Retrieve a MultiDocument transaction
    
    Get the current MultiDocument transaction identified by this URL.
      If this transaction was adjusted, the return value of this API will be the current transaction with this code.
      You may specify one or more of the following values in the `$include` parameter to fetch additional nested data, using commas to separate multiple values:
      * Lines
      * Details (implies lines)
      * Summary (implies details)
      * Addresses
      * SummaryOnly (omit lines and details - reduces API response size)
      * LinesOnly (omit details - reduces API response size)
    
      :param code [string] 
      :param type [DocumentType]  (See DocumentType::* for a list of allowable values)
      :param include [string] Specifies objects to include in the response after transaction is created
      :return MultiDocumentModel
    """
    def get_multi_document_transaction_by_code_and_type(self, code, type, include=None):
        return requests.get('{}/api/v2/transactions/multidocument/{}/type/{}'.format(self.base_url, code, type),
                               auth=self.auth, headers=self.client_header, params=include, 
                               timeout=self.timeout_limit if self.timeout_limit else 10)

    r"""
    Retrieve a MultiDocument transaction by ID
    
    Get the unique MultiDocument transaction identified by this URL.
      A traditional transaction requires exactly two parties: a seller and a buyer. MultiDocument transactions can
      involve a marketplace of vendors, each of which contributes some portion of the final transaction. Within
      a MultiDocument transaction, each individual buyer and seller pair are matched up and converted to a separate
      document. This separation of documents allows each seller to file their taxes separately.
      This endpoint retrieves the exact transaction identified by this ID number even if that transaction was later adjusted
      by using the `AdjustTransaction` endpoint.
      A transaction represents a unique potentially taxable action that your company has recorded, and transactions include actions like
      sales, purchases, inventory transfer, and returns (also called refunds).
      You may specify one or more of the following values in the `$include` parameter to fetch additional nested data, using commas to separate multiple values:
      * Lines
      * Details (implies lines)
      * Summary (implies details)
      * Addresses
      * SummaryOnly (omit lines and details - reduces API response size)
      * LinesOnly (omit details - reduces API response size)
    
      :param id_ [int] The unique ID number of the MultiDocument transaction to retrieve
      :param include [string] Specifies objects to include in the response after transaction is created
      :return MultiDocumentModel
    """
    def get_multi_document_transaction_by_id(self, id_, include=None):
        return requests.get('{}/api/v2/transactions/multidocument/{}'.format(self.base_url, id_),
                               auth=self.auth, headers=self.client_header, params=include, 
                               timeout=self.timeout_limit if self.timeout_limit else 10)

    r"""
    Retrieve all MultiDocument transactions
    
    List all MultiDocument transactions within this account.
      This endpoint is limited to returning 1,000 MultiDocument transactions at a time. To retrieve more than 1,000 MultiDocument
      transactions, please use the pagination features of the API.
      A transaction represents a unique potentially taxable action that your company has recorded, and transactions include actions like
      sales, purchases, inventory transfer, and returns (also called refunds).
      Search for specific objects using the criteria in the `$filter` parameter; full documentation is available on [Filtering in REST](http://developer.avalara.com/avatax/filtering-in-rest/) .
      Paginate your results using the `$top`, `$skip`, and `$orderby` parameters.
      You may specify one or more of the following values in the `$include` parameter to fetch additional nested data, using commas to separate multiple values:
      * Lines
      * Details (implies lines)
      * Summary (implies details)
      * Addresses
      * SummaryOnly (omit lines and details - reduces API response size)
      * LinesOnly (omit details - reduces API response size)
    
      :param filter [string] A filter statement to identify specific records to retrieve. For more information on filtering, see [Filtering in REST](http://developer.avalara.com/avatax/filtering-in-rest/) .
      :param include [string] Specifies objects to include in the response after transaction is created
      :param top [int] If nonzero, return no more than this number of results. Used with $skip to provide pagination for large datasets.
      :param skip [int] If nonzero, skip this number of results before returning data. Used with $top to provide pagination for large datasets.
      :param orderBy [string] A comma separated list of sort statements in the format `(fieldname) [ASC|DESC]`, for example `id ASC`.
      :return FetchResult
    """
    def list_multi_document_transactions(self, include=None):
        return requests.get('{}/api/v2/transactions/multidocument'.format(self.base_url),
                               auth=self.auth, headers=self.client_header, params=include, 
                               timeout=self.timeout_limit if self.timeout_limit else 10)

    r"""
    Create a refund for a MultiDocument transaction
    
    Create a refund for a MultiDocument transaction.
      A traditional transaction requires exactly two parties: a seller and a buyer. MultiDocument transactions can
      involve a marketplace of vendors, each of which contributes some portion of the final transaction. Within
      a MultiDocument transaction, each individual buyer and seller pair are matched up and converted to a separate
      document. This separation of documents allows each seller to file their taxes separately.
      The `RefundTransaction` API allows you to quickly and easily create a `ReturnInvoice` representing a refund
      for a previously created `SalesInvoice` transaction. You can choose to create a full or partial refund, and
      specify individual line items from the original sale for refund.
      The `RefundTransaction` API ensures that the tax amount you refund to the customer exactly matches the tax that
      was calculated during the original transaction, regardless of any changes to your company's configuration, rules,
      nexus, or any other setting.
      This API is intended to be a shortcut to allow you to quickly and accurately generate a refund for the following
      common refund scenarios:
      * A full refund of a previous sale
      * Refunding the tax that was charged on a previous sale, when the customer provides an exemption certificate after the purchase
      * Refunding one or more items (lines) from a previous sale
      * Granting a customer a percentage refund of a previous sale
      For more complex scenarios than the ones above, please use `CreateTransaction` with document type `ReturnInvoice` to
      create a custom refund transaction.
      You may specify one or more of the following values in the `$include` parameter to fetch additional nested data, using commas to separate multiple values:
      * Lines
      * Details (implies lines)
      * Summary (implies details)
      * Addresses
      * SummaryOnly (omit lines and details - reduces API response size)
      * LinesOnly (omit details - reduces API response size)
      If you omit the `$include` parameter, the API will assume you want `Summary,Addresses`.
    
      :param code [string] The code of this MultiDocument transaction
      :param type [DocumentType] The type of this MultiDocument transaction (See DocumentType::* for a list of allowable values)
      :param include [string] Specifies objects to include in the response after transaction is created
      :param model [RefundTransactionModel] Information about the refund to create
      :return MultiDocumentModel
    """
    def refund_multi_document_transaction(self, code, type, model, include=None):
        return requests.post('{}/api/v2/transactions/multidocument/{}/type/{}/refund'.format(self.base_url, code, type),
                               auth=self.auth, headers=self.client_header, params=include, json=model, 
                               timeout=self.timeout_limit if self.timeout_limit else 10)

    r"""
    Verify a MultiDocument transaction
    
    Verifies that the MultiDocument transaction uniquely identified by this URL matches certain expected values.
      If the transaction does not match these expected values, this API will return an error code indicating which value did not match.
      A transaction represents a unique potentially taxable action that your company has recorded, and transactions include actions like
      sales, purchases, inventory transfer, and returns (also called refunds).
    
      :param model [VerifyMultiDocumentModel] Information from your accounting system to verify against this MultiDocument transaction as it is stored in AvaTax
      :return MultiDocumentModel
    """
    def verify_multi_document_transaction(self, model):
        return requests.post('{}/api/v2/transactions/multidocument/verify'.format(self.base_url),
                               auth=self.auth, headers=self.client_header, json=model, 
                               timeout=self.timeout_limit if self.timeout_limit else 10)

    r"""
    Void a MultiDocument transaction
    
    Voids the current transaction uniquely identified by this URL.
      A transaction represents a unique potentially taxable action that your company has recorded, and transactions include actions like
      sales, purchases, inventory transfer, and returns (also called refunds).
      When you void a transaction, that transaction's status is recorded as `DocVoided`.
      Transactions that have been previously reported to a tax authority by Avalara Managed Returns Service are considered `locked`,
      and they are no longer available to be voided.
    
      :param code [string] The transaction code for this MultiDocument transaction
      :param type [DocumentType] The transaction type for this MultiDocument transaction (See DocumentType::* for a list of allowable values)
      :param model [VoidTransactionModel] The void request you wish to execute
      :return MultiDocumentModel
    """
    def void_multi_document_transaction(self, code, type, model):
        return requests.post('{}/api/v2/transactions/multidocument/{}/type/{}/void'.format(self.base_url, code, type),
                               auth=self.auth, headers=self.client_header, json=model, 
                               timeout=self.timeout_limit if self.timeout_limit else 10)

    r"""
    Create a new nexus
    
    Creates one or more new nexus objects attached to this company.
      The concept of 'Nexus' indicates a place where your company has sufficient physical presence and is obligated
      to collect and remit transaction-based taxes.
      When defining companies in AvaTax, you must declare nexus for your company in order to correctly calculate tax
      in all jurisdictions affected by your transactions.
      Note that not all fields within a nexus can be updated; Avalara publishes a list of all defined nexus at the
      '/api/v2/definitions/nexus' endpoint.
      You may only define nexus matching the official list of declared nexus.
      Please allow 1 minute before using the created nexus in your transactions.
    
      :param companyId [int] The ID of the company that owns this nexus.
      :param model [NexusModel] The nexus you wish to create.
      :return NexusModel
    """
    def create_nexus(self, companyId, model):
        return requests.post('{}/api/v2/companies/{}/nexus'.format(self.base_url, companyId),
                               auth=self.auth, headers=self.client_header, json=model, 
                               timeout=self.timeout_limit if self.timeout_limit else 10)

    r"""
    Creates nexus for a list of addresses.
    
    This call is intended to simplify adding all applicable nexus to a company, for an address or addresses. Calling this
      API declares nexus for this company, for the list of addresses provided,
      for the date range provided. You may also use this API to extend effective date on an already-declared nexus.
      The concept of 'Nexus' indicates a place where your company has sufficient physical presence and is obligated
      to collect and remit transaction-based taxes.
      When defining companies in AvaTax, you must declare nexus for your company in order to correctly calculate tax
      in all jurisdictions affected by your transactions.
      Note that not all fields within a nexus can be updated; Avalara publishes a list of all defined nexus at the
      '/api/v2/definitions/nexus' endpoint.
      You may only define nexus matching the official list of declared nexus.
      Please allow 1 minute before using the created nexus in your transactions.
    
      :param companyId [int] The ID of the company that will own this nexus.
      :param model [DeclareNexusByAddressModel] The nexus you wish to create.
      :return NexusByAddressModel
    """
    def declare_nexus_by_address(self, companyId, model):
        return requests.post('{}/api/v2/companies/{}/nexus/byaddress'.format(self.base_url, companyId),
                               auth=self.auth, headers=self.client_header, json=model, 
                               timeout=self.timeout_limit if self.timeout_limit else 10)

    r"""
    Delete a single nexus
    
    Marks the existing nexus object at this URL as deleted.
      Please allow 1 minute to stop collecting tax in your transaction on the deleted Nexus.
    
      :param companyId [int] The ID of the company that owns this nexus.
      :param id_ [int] The ID of the nexus you wish to delete.
      :return ErrorDetail
    """
    def delete_nexus(self, companyId, id_):
        return requests.delete('{}/api/v2/companies/{}/nexus/{}'.format(self.base_url, companyId, id_),
                               auth=self.auth, headers=self.client_header, params=None, 
                               timeout=self.timeout_limit if self.timeout_limit else 10)

    r"""
    Retrieve a single nexus
    
    Get the nexus object identified by this URL.
      The concept of 'Nexus' indicates a place where your company has sufficient physical presence and is obligated
      to collect and remit transaction-based taxes.
      When defining companies in AvaTax, you must declare nexus for your company in order to correctly calculate tax
      in all jurisdictions affected by your transactions.
    
      :param companyId [int] The ID of the company that owns this nexus object
      :param id_ [int] The primary key of this nexus
      :return NexusModel
    """
    def get_nexus(self, companyId, id_):
        return requests.get('{}/api/v2/companies/{}/nexus/{}'.format(self.base_url, companyId, id_),
                               auth=self.auth, headers=self.client_header, params=None, 
                               timeout=self.timeout_limit if self.timeout_limit else 10)

    r"""
    List company nexus related to a tax form
    
    Retrieves a list of nexus related to a tax form.
      The concept of `Nexus` indicates a place where your company has sufficient physical presence and is obligated
      to collect and remit transaction-based taxes.
      When defining companies in AvaTax, you must declare nexus for your company in order to correctly calculate tax
      in all jurisdictions affected by your transactions.
      This API is intended to provide useful information when examining a tax form. If you are about to begin filing
      a tax form, you may want to know whether you have declared nexus in all the jurisdictions related to that tax
      form in order to better understand how the form will be filled out.
    
      :param companyId [int] The ID of the company that owns this nexus object
      :param formCode [string] The form code that we are looking up the nexus for
      :return NexusByTaxFormModel
    """
    def get_nexus_by_form_code(self, companyId, formCode):
        return requests.get('{}/api/v2/companies/{}/nexus/byform/{}'.format(self.base_url, companyId, formCode),
                               auth=self.auth, headers=self.client_header, params=None, 
                               timeout=self.timeout_limit if self.timeout_limit else 10)

    r"""
    Retrieve nexus for this company
    
    List all nexus objects defined for this company.
      The concept of 'Nexus' indicates a place where your company has sufficient physical presence and is obligated
      to collect and remit transaction-based taxes.
      When defining companies in AvaTax, you must declare nexus for your company in order to correctly calculate tax
      in all jurisdictions affected by your transactions.
      Search for specific objects using the criteria in the `$filter` parameter; full documentation is available on [Filtering in REST](http://developer.avalara.com/avatax/filtering-in-rest/) .
      Paginate your results using the `$top`, `$skip`, and `$orderby` parameters.
    
      :param companyId [int] The ID of the company that owns these nexus objects
      :param filter [string] A filter statement to identify specific records to retrieve. For more information on filtering, see [Filtering in REST](http://developer.avalara.com/avatax/filtering-in-rest/) .
      :param include [string] A comma separated list of additional data to retrieve.
      :param top [int] If nonzero, return no more than this number of results. Used with $skip to provide pagination for large datasets.
      :param skip [int] If nonzero, skip this number of results before returning data. Used with $top to provide pagination for large datasets.
      :param orderBy [string] A comma separated list of sort statements in the format `(fieldname) [ASC|DESC]`, for example `id ASC`.
      :return FetchResult
    """
    def list_nexus_by_company(self, companyId, include=None):
        return requests.get('{}/api/v2/companies/{}/nexus'.format(self.base_url, companyId),
                               auth=self.auth, headers=self.client_header, params=include, 
                               timeout=self.timeout_limit if self.timeout_limit else 10)

    r"""
    Retrieve all nexus
    
    Get multiple nexus objects across all companies.
      The concept of 'Nexus' indicates a place where your company has sufficient physical presence and is obligated
      to collect and remit transaction-based taxes.
      When defining companies in AvaTax, you must declare nexus for your company in order to correctly calculate tax
      in all jurisdictions affected by your transactions.
      Search for specific objects using the criteria in the `$filter` parameter; full documentation is available on [Filtering in REST](http://developer.avalara.com/avatax/filtering-in-rest/) .
      Paginate your results using the `$top`, `$skip`, and `$orderby` parameters.
    
      :param filter [string] A filter statement to identify specific records to retrieve. For more information on filtering, see [Filtering in REST](http://developer.avalara.com/avatax/filtering-in-rest/) .
      :param include [string] A comma separated list of additional data to retrieve.
      :param top [int] If nonzero, return no more than this number of results. Used with $skip to provide pagination for large datasets.
      :param skip [int] If nonzero, skip this number of results before returning data. Used with $top to provide pagination for large datasets.
      :param orderBy [string] A comma separated list of sort statements in the format `(fieldname) [ASC|DESC]`, for example `id ASC`.
      :return FetchResult
    """
    def query_nexus(self, include=None):
        return requests.get('{}/api/v2/nexus'.format(self.base_url),
                               auth=self.auth, headers=self.client_header, params=include, 
                               timeout=self.timeout_limit if self.timeout_limit else 10)

    r"""
    Update a single nexus
    
    Replace the existing nexus object at this URL with an updated object.
      The concept of 'Nexus' indicates a place where your company has sufficient physical presence and is obligated
      to collect and remit transaction-based taxes.
      When defining companies in AvaTax, you must declare nexus for your company in order to correctly calculate tax
      in all jurisdictions affected by your transactions.
      Note that not all fields within a nexus can be updated; Avalara publishes a list of all defined nexus at the
      '/api/v2/definitions/nexus' endpoint.
      You may only define nexus matching the official list of declared nexus.
      All data from the existing object will be replaced with data in the object you PUT.
      To set a field's value to null, you may either set its value to null or omit that field from the object you post.
      Please allow 1 minute for your updated Nexus to take effect on your transactions.
    
      :param companyId [int] The ID of the company that this nexus belongs to.
      :param id_ [int] The ID of the nexus you wish to update
      :param model [NexusModel] The nexus object you wish to update.
      :return NexusModel
    """
    def update_nexus(self, companyId, id_, model):
        return requests.put('{}/api/v2/companies/{}/nexus/{}'.format(self.base_url, companyId, id_),
                               auth=self.auth, headers=self.client_header, json=model, 
                               timeout=self.timeout_limit if self.timeout_limit else 10)

    r"""
    Delete a single notice.
    
    This API is available by invitation only.
      'Notice comments' are updates by the notice team on the work to be done and that has been done so far on a notice.
      A 'notice' represents a letter sent to a business by a tax authority regarding tax filing issues. Avalara
      Returns customers often receive support and assistance from the Compliance Notices team in handling notices received by taxing authorities.
    
      :param companyId [int] The ID of the company that owns this notice.
      :param id_ [int] The ID of the notice you wish to delete the finance detail from.
      :param commentDetailsId [int] The ID of the comment you wish to delete.
      :return ErrorDetail
    """
    def comment_details_delete(self, companyId, id_, commentDetailsId):
        return requests.delete('{}/api/v2/companies/{}/notices/{}/commentdetails/{}'.format(self.base_url, companyId, id_, commentDetailsId),
                               auth=self.auth, headers=self.client_header, params=None, 
                               timeout=self.timeout_limit if self.timeout_limit else 10)

    r"""
    Create a new notice comment.
    
    This API is available by invitation only.
      'Notice comments' are updates by the notice team on the work to be done and that has been done so far on a notice.
      A 'notice' represents a letter sent to a business by a tax authority regarding tax filing issues. Avalara
      Returns customers often receive support and assistance from the Compliance Notices team in handling notices received by taxing authorities.
    
      :param companyId [int] The ID of the company that owns this notice.
      :param id_ [int] The ID of the tax notice we are adding the comment for.
      :param model [NoticeCommentModel] The notice comments you wish to create.
      :return NoticeCommentModel
    """
    def create_notice_comment(self, companyId, id_, model):
        return requests.post('{}/api/v2/companies/{}/notices/{}/comments'.format(self.base_url, companyId, id_),
                               auth=self.auth, headers=self.client_header, json=model, 
                               timeout=self.timeout_limit if self.timeout_limit else 10)

    r"""
    Create a new notice finance details.
    
    This API is available by invitation only.
      'Notice finance details' is the categorical breakdown of the total charge levied by the tax authority on our customer,
      as broken down in our "notice log" found in Workflow. Main examples of the categories are 'Tax Due', 'Interest', 'Penalty', 'Total Abated'.
      A 'notice' represents a letter sent to a business by a tax authority regarding tax filing issues. Avalara
      Returns customers often receive support and assistance from the Compliance Notices team in handling notices received by taxing authorities.
    
      :param companyId [int] The ID of the company that owns this notice.
      :param id_ [int] The ID of the notice added to the finance details.
      :param model [NoticeFinanceModel] The notice finance details you wish to create.
      :return NoticeFinanceModel
    """
    def create_notice_finance_details(self, companyId, id_, model):
        return requests.post('{}/api/v2/companies/{}/notices/{}/financedetails'.format(self.base_url, companyId, id_),
                               auth=self.auth, headers=self.client_header, json=model, 
                               timeout=self.timeout_limit if self.timeout_limit else 10)

    r"""
    Create a new notice responsibility.
    
    This API is available by invitation only.
      'Notice comments' are updates by the notice team on the work to be done and that has been done so far on a notice.
      A 'notice' represents a letter sent to a business by a tax authority regarding tax filing issues. Avalara
      Returns customers often receive support and assistance from the Compliance Notices team in handling notices received by taxing authorities.
    
      :param companyId [int] The ID of the company that owns this notice.
      :param id_ [int] The ID of the tax notice we are adding the responsibility for.
      :param model [NoticeResponsibilityDetailModel] The notice responsibilities you wish to create.
      :return NoticeResponsibilityDetailModel
    """
    def create_notice_responsibilities(self, companyId, id_, model):
        return requests.post('{}/api/v2/companies/{}/notices/{}/responsibilities'.format(self.base_url, companyId, id_),
                               auth=self.auth, headers=self.client_header, json=model, 
                               timeout=self.timeout_limit if self.timeout_limit else 10)

    r"""
    Create a new notice root cause.
    
    This API is available by invitation only.
      'Notice root causes' are are those who are responsible for the notice.
      A 'notice' represents a letter sent to a business by a tax authority regarding tax filing issues. Avalara
      Returns customers often receive support and assistance from the Compliance Notices team in handling notices received by taxing authorities.
    
      :param companyId [int] The ID of the company that owns this notice.
      :param id_ [int] The ID of the tax notice we are adding the responsibility for.
      :param model [NoticeRootCauseDetailModel] The notice root causes you wish to create.
      :return NoticeRootCauseDetailModel
    """
    def create_notice_root_causes(self, companyId, id_, model):
        return requests.post('{}/api/v2/companies/{}/notices/{}/rootcauses'.format(self.base_url, companyId, id_),
                               auth=self.auth, headers=self.client_header, json=model, 
                               timeout=self.timeout_limit if self.timeout_limit else 10)

    r"""
    Create a new notice.
    
    This API is available by invitation only.
      Create one or more new notice objects.
      A 'notice' represents a letter sent to a business by a tax authority regarding tax filing issues. Avalara
      Returns customers often receive support and assistance from the Compliance Notices team in handling notices received by taxing authorities.
    
      :param companyId [int] The ID of the company that owns this notice.
      :param model [NoticeModel] The notice object you wish to create.
      :return NoticeModel
    """
    def create_notices(self, companyId, model):
        return requests.post('{}/api/v2/companies/{}/notices'.format(self.base_url, companyId),
                               auth=self.auth, headers=self.client_header, json=model, 
                               timeout=self.timeout_limit if self.timeout_limit else 10)

    r"""
    Delete a single notice.
    
    This API is available by invitation only.
      Mark the existing notice object at this URL as deleted.
      A 'notice' represents a letter sent to a business by a tax authority regarding tax filing issues. Avalara
      Returns customers often receive support and assistance from the Compliance Notices team in handling notices received by taxing authorities.
    
      :param companyId [int] The ID of the company that owns this notice.
      :param id_ [int] The ID of the notice you wish to delete.
      :return ErrorDetail
    """
    def delete_notice(self, companyId, id_):
        return requests.delete('{}/api/v2/companies/{}/notices/{}'.format(self.base_url, companyId, id_),
                               auth=self.auth, headers=self.client_header, params=None, 
                               timeout=self.timeout_limit if self.timeout_limit else 10)

    r"""
    Delete a single responsibility
    
    This API is available by invitation only.
      Mark the existing notice object at this URL as deleted.
      A 'notice' represents a letter sent to a business by a tax authority regarding tax filing issues. Avalara
      Returns customers often receive support and assistance from the Compliance Notices team in handling notices received by taxing authorities.
    
      :param companyId [int] The ID of the company that owns this notice.
      :param noticeId [int] The ID of the notice you wish to delete.
      :param id_ [int] The ID of the responsibility you wish to delete.
      :return ErrorDetail
    """
    def delete_responsibilities(self, companyId, noticeId, id_):
        return requests.delete('{}/api/v2/companies/{}/notices/{}/responsibilities/{}'.format(self.base_url, companyId, noticeId, id_),
                               auth=self.auth, headers=self.client_header, params=None, 
                               timeout=self.timeout_limit if self.timeout_limit else 10)

    r"""
    Delete a single root cause.
    
    This API is available by invitation only.
      Mark the existing notice object at this URL as deleted.
      A 'notice' represents a letter sent to a business by a tax authority regarding tax filing issues. Avalara
      Returns customers often receive support and assistance from the Compliance Notices team in handling notices received by taxing authorities.
    
      :param companyId [int] The ID of the company that owns this notice.
      :param noticeId [int] The ID of the notice you wish to delete.
      :param id_ [int] The ID of the root cause you wish to delete.
      :return ErrorDetail
    """
    def delete_root_causes(self, companyId, noticeId, id_):
        return requests.delete('{}/api/v2/companies/{}/notices/{}/rootcauses/{}'.format(self.base_url, companyId, noticeId, id_),
                               auth=self.auth, headers=self.client_header, params=None, 
                               timeout=self.timeout_limit if self.timeout_limit else 10)

    r"""
    Retrieve a single attachment
    
    This API is available by invitation only.
      Get the file attachment identified by this URL.
    
      :param companyId [int] The ID of the company for this attachment.
      :param id_ [int] The ResourceFileId of the attachment to download.
      :return String
    """
    def download_notice_attachment(self, companyId, id_):
        return requests.get('{}/api/v2/companies/{}/notices/files/{}/attachment'.format(self.base_url, companyId, id_),
                               auth=self.auth, headers=self.client_header, params=None, 
                               timeout=self.timeout_limit if self.timeout_limit else 10)

    r"""
    Delete a single notice.
    
    This API is available by invitation only.
      'Notice finance details' is the categorical breakdown of the total charge levied by the tax authority on our customer,
      as broken down in our "notice log" found in Workflow. Main examples of the categories are 'Tax Due', 'Interest', 'Penalty', 'Total Abated'.
      A 'notice' represents a letter sent to a business by a tax authority regarding tax filing issues. Avalara
      Returns customers often receive support and assistance from the Compliance Notices team in handling notices received by taxing authorities.
    
      :param companyId [int] The ID of the company that owns this notice.
      :param id_ [int] The ID of the notice you wish to delete the finance detail from.
      :param financeDetailsId [int] The ID of the finance detail you wish to delete.
      :return ErrorDetail
    """
    def financedetailsdelete(self, companyId, id_, financeDetailsId):
        return requests.delete('{}/api/v2/companies/{}/notices/{}/financedetails/{}'.format(self.base_url, companyId, id_, financeDetailsId),
                               auth=self.auth, headers=self.client_header, params=None, 
                               timeout=self.timeout_limit if self.timeout_limit else 10)

    r"""
    Retrieve a single notice.
    
    This API is available by invitation only.
      Get the tax notice object identified by this URL.
      A 'notice' represents a letter sent to a business by a tax authority regarding tax filing issues. Avalara
      Returns customers often receive support and assistance from the Compliance Notices team in handling notices received by taxing authorities.
    
      :param companyId [int] The ID of the company for this notice.
      :param id_ [int] The ID of this notice.
      :return NoticeModel
    """
    def get_notice(self, companyId, id_):
        return requests.get('{}/api/v2/companies/{}/notices/{}'.format(self.base_url, companyId, id_),
                               auth=self.auth, headers=self.client_header, params=None, 
                               timeout=self.timeout_limit if self.timeout_limit else 10)

    r"""
    Retrieve notice comments for a specific notice.
    
    This API is available by invitation only.
      'Notice comments' are updates by the notice team on the work to be done and that has been done so far on a notice.
      A 'notice' represents a letter sent to a business by a tax authority regarding tax filing issues. Avalara
      Returns customers often receive support and assistance from the Compliance Notices team in handling notices received by taxing authorities.
    
      :param id_ [int] The ID of the notice.
      :param companyId [int] The ID of the company that owns these notices.
      :return FetchResult
    """
    def get_notice_comments(self, id_, companyId):
        return requests.get('{}/api/v2/companies/{}/notices/{}/comments'.format(self.base_url, id_, companyId),
                               auth=self.auth, headers=self.client_header, params=None, 
                               timeout=self.timeout_limit if self.timeout_limit else 10)

    r"""
    Retrieve notice finance details for a specific notice.
    
    This API is available by invitation only.
      'Notice finance details' is the categorical breakdown of the total charge levied by the tax authority on our customer,
      as broken down in our "notice log" found in Workflow. Main examples of the categories are 'Tax Due', 'Interest', 'Penalty', 'Total Abated'.
      A 'notice' represents a letter sent to a business by a tax authority regarding tax filing issues. Avalara
      Returns customers often receive support and assistance from the Compliance Notices team in handling notices received by taxing authorities.
    
      :param id_ [int] The ID of the company that owns these notices.
      :param companyId [int] The ID of the company that owns these notices.
      :return FetchResult
    """
    def get_notice_finance_details(self, id_, companyId):
        return requests.get('{}/api/v2/companies/{}/notices/{}/financedetails'.format(self.base_url, id_, companyId),
                               auth=self.auth, headers=self.client_header, params=None, 
                               timeout=self.timeout_limit if self.timeout_limit else 10)

    r"""
    Retrieve notice responsibilities for a specific notice.
    
    This API is available by invitation only.
      'Notice responsibilities' are are those who are responsible for the notice.
      A 'notice' represents a letter sent to a business by a tax authority regarding tax filing issues. Avalara
      Returns customers often receive support and assistance from the Compliance Notices team in handling notices received by taxing authorities.
    
      :param id_ [int] The ID of the notice.
      :param companyId [int] The ID of the company that owns these notices.
      :return FetchResult
    """
    def get_notice_responsibilities(self, id_, companyId):
        return requests.get('{}/api/v2/companies/{}/notices/{}/responsibilities'.format(self.base_url, id_, companyId),
                               auth=self.auth, headers=self.client_header, params=None, 
                               timeout=self.timeout_limit if self.timeout_limit else 10)

    r"""
    Retrieve notice root causes for a specific notice.
    
    This API is available by invitation only.
      'Notice root causes' are are those who are responsible for the notice.
      A 'notice' represents a letter sent to a business by a tax authority regarding tax filing issues. Avalara
      Returns customers often receive support and assistance from the Compliance Notices team in handling notices received by taxing authorities.
    
      :param id_ [int] The ID of the notice.
      :param companyId [int] The ID of the company that owns these notices.
      :return FetchResult
    """
    def get_notice_root_causes(self, id_, companyId):
        return requests.get('{}/api/v2/companies/{}/notices/{}/rootcauses'.format(self.base_url, id_, companyId),
                               auth=self.auth, headers=self.client_header, params=None, 
                               timeout=self.timeout_limit if self.timeout_limit else 10)

    r"""
    Retrieve notices for a company.
    
    This API is available by invitation only.
      List all tax notice objects assigned to this company.
      A 'notice' represents a letter sent to a business by a tax authority regarding tax filing issues. Avalara
      Returns customers often receive support and assistance from the Compliance Notices team in handling notices received by taxing authorities.
      Search for specific objects using the criteria in the `$filter` parameter; full documentation is available on [Filtering in REST](http://developer.avalara.com/avatax/filtering-in-rest/) .
      Paginate your results using the `$top`, `$skip`, and `$orderby` parameters.
    
      :param companyId [int] The ID of the company that owns these notices.
      :param filter [string] A filter statement to identify specific records to retrieve. For more information on filtering, see [Filtering in REST](http://developer.avalara.com/avatax/filtering-in-rest/) .
      :param include [string] A comma separated list of additional data to retrieve.
      :param top [int] If nonzero, return no more than this number of results. Used with $skip to provide pagination for large datasets.
      :param skip [int] If nonzero, skip this number of results before returning data. Used with $top to provide pagination for large datasets.
      :param orderBy [string] A comma separated list of sort statements in the format `(fieldname) [ASC|DESC]`, for example `id ASC`.
      :return FetchResult
    """
    def list_notices_by_company(self, companyId, include=None):
        return requests.get('{}/api/v2/companies/{}/notices'.format(self.base_url, companyId),
                               auth=self.auth, headers=self.client_header, params=include, 
                               timeout=self.timeout_limit if self.timeout_limit else 10)

    r"""
    Retrieve all notices.
    
    This API is available by invitation only.
      Get multiple notice objects across all companies.
      A 'notice' represents a letter sent to a business by a tax authority regarding tax filing issues. Avalara
      Returns customers often receive support and assistance from the Compliance Notices team in handling notices received by taxing authorities.
      Search for specific objects using the criteria in the `$filter` parameter; full documentation is available on [Filtering in REST](http://developer.avalara.com/avatax/filtering-in-rest/) .
      Paginate your results using the `$top`, `$skip`, and `$orderby` parameters.
    
      :param filter [string] A filter statement to identify specific records to retrieve. For more information on filtering, see [Filtering in REST](http://developer.avalara.com/avatax/filtering-in-rest/) .
      :param include [string] A comma separated list of additional data to retrieve.
      :param top [int] If nonzero, return no more than this number of results. Used with $skip to provide pagination for large datasets.
      :param skip [int] If nonzero, skip this number of results before returning data. Used with $top to provide pagination for large datasets.
      :param orderBy [string] A comma separated list of sort statements in the format `(fieldname) [ASC|DESC]`, for example `id ASC`.
      :return FetchResult
    """
    def query_notices(self, include=None):
        return requests.get('{}/api/v2/notices'.format(self.base_url),
                               auth=self.auth, headers=self.client_header, params=include, 
                               timeout=self.timeout_limit if self.timeout_limit else 10)

    r"""
    Update a single notice.
    
    This API is available by invitation only.
      Replace the existing notice object at this URL with an updated object.
      A 'notice' represents a letter sent to a business by a tax authority regarding tax filing issues. Avalara
      Returns customers often receive support and assistance from the Compliance Notices team in handling notices received by taxing authorities.
      All data from the existing object will be replaced with data in the object you PUT.
      To set a field's value to null, you may either set its value to null or omit that field from the object you post.
    
      :param companyId [int] The ID of the company that this notice belongs to.
      :param id_ [int] The ID of the notice you wish to update.
      :param model [NoticeModel] The notice object you wish to update.
      :return NoticeModel
    """
    def update_notice(self, companyId, id_, model):
        return requests.put('{}/api/v2/companies/{}/notices/{}'.format(self.base_url, companyId, id_),
                               auth=self.auth, headers=self.client_header, json=model, 
                               timeout=self.timeout_limit if self.timeout_limit else 10)

    r"""
    Retrieve a single attachment
    
    This API is available by invitation only.
      Get the file attachment identified by this URL.
    
      :param companyId [int] The ID of the company for this attachment.
      :param model [ResourceFileUploadRequestModel] The ResourceFileId of the attachment to download.
      :return String
    """
    def upload_attachment(self, companyId, model):
        return requests.post('{}/api/v2/companies/{}/notices/files/attachment'.format(self.base_url, companyId),
                               auth=self.auth, headers=self.client_header, json=model, 
                               timeout=self.timeout_limit if self.timeout_limit else 10)

    r"""
    Request a new Avalara account
    
    This API is for use by partner onboarding services customers only.
      Avalara invites select partners to refer new customers to the AvaTax service using the onboarding features
      of AvaTax. These partners can create accounts for new customers using this API.
      Calling this API creates an account with the specified product subscriptions, but does not configure billing.
      The customer will receive information from Avalara about how to configure billing for their account.
      You should call this API when a customer has requested to begin using Avalara services.
      If the newly created account owner wishes, they can confirm that they have read and agree to the Avalara
      terms and conditions. If they do so, they can receive a license key as part of this API and their
      API will be created in `Active` status. If the customer has not yet read and accepted these terms and
      conditions, the account will be created in `New` status and they can receive a license key by logging
      onto the AvaTax website and reviewing terms and conditions online.
    
      :param model [NewAccountRequestModel] Information about the account you wish to create and the selected product offerings.
      :return NewAccountModel
    """
    def request_new_account(self, model):
        return requests.post('{}/api/v2/accounts/request'.format(self.base_url),
                               auth=self.auth, headers=self.client_header, json=model, 
                               timeout=self.timeout_limit if self.timeout_limit else 10)

    r"""
    Change Password
    
    # For Registrar Use Only
      This API is for use by Avalara Registrar administrative users only.
      Allows a user to change their password via the API.
      This API only allows the currently authenticated user to change their password; it cannot be used to apply to a
      different user than the one authenticating the current API call.
    
      :param model [PasswordChangeModel] An object containing your current password and the new password.
      :return string
    """
    def change_password(self, model):
        return requests.put('{}/api/v2/passwords'.format(self.base_url),
                               auth=self.auth, headers=self.client_header, json=model, 
                               timeout=self.timeout_limit if self.timeout_limit else 10)

    r"""
    Create a new account
    
    # For Registrar Use Only
      This API is for use by Avalara Registrar administrative users only.
      Create a single new account object.
      When creating an account object you may attach subscriptions and users as part of the 'Create' call.
    
      :param model [AccountModel] The account you wish to create.
      :return AccountModel
    """
    def create_account(self, model):
        return requests.post('{}/api/v2/accounts'.format(self.base_url),
                               auth=self.auth, headers=self.client_header, json=model, 
                               timeout=self.timeout_limit if self.timeout_limit else 10)

    r"""
    Create a new subscription
    
    # For Registrar Use Only
      This API is for use by Avalara Registrar administrative users only.
      Create one or more new subscription objects attached to this account.
      A 'subscription' indicates a licensed subscription to a named Avalara service.
      To request or remove subscriptions, please contact Avalara sales or your customer account manager.
    
      :param accountId [int] The ID of the account that owns this subscription.
      :param model [SubscriptionModel] The subscription you wish to create.
      :return SubscriptionModel
    """
    def create_subscriptions(self, accountId, model):
        return requests.post('{}/api/v2/accounts/{}/subscriptions'.format(self.base_url, accountId),
                               auth=self.auth, headers=self.client_header, json=model, 
                               timeout=self.timeout_limit if self.timeout_limit else 10)

    r"""
    Delete a single account
    
    # For Registrar Use Only
      This API is for use by Avalara Registrar administrative users only.
      Delete an account.
      Deleting an account will delete all companies and all account level users attached to this account.
    
      :param id_ [int] The ID of the account you wish to delete.
      :return ErrorDetail
    """
    def delete_account(self, id_):
        return requests.delete('{}/api/v2/accounts/{}'.format(self.base_url, id_),
                               auth=self.auth, headers=self.client_header, params=None, 
                               timeout=self.timeout_limit if self.timeout_limit else 10)

    r"""
    Delete a single subscription
    
    # For Registrar Use Only
      This API is for use by Avalara Registrar administrative users only.
      Mark the existing account identified by this URL as deleted.
    
      :param accountId [int] The ID of the account that owns this subscription.
      :param id_ [int] The ID of the subscription you wish to delete.
      :return ErrorDetail
    """
    def delete_subscription(self, accountId, id_):
        return requests.delete('{}/api/v2/accounts/{}/subscriptions/{}'.format(self.base_url, accountId, id_),
                               auth=self.auth, headers=self.client_header, params=None, 
                               timeout=self.timeout_limit if self.timeout_limit else 10)

    r"""
    Delete a single user
    
    # For Registrar Use Only
      This API is for use by Avalara Registrar administrative users only.
      Mark the user object identified by this URL as deleted.
    
      :param id_ [int] The ID of the user you wish to delete.
      :param accountId [int] The accountID of the user you wish to delete.
      :return ErrorDetail
    """
    def delete_user(self, id_, accountId):
        return requests.delete('{}/api/v2/accounts/{}/users/{}'.format(self.base_url, accountId, id_),
                               auth=self.auth, headers=self.client_header, params=None, 
                               timeout=self.timeout_limit if self.timeout_limit else 10)

    r"""
    Retrieve all accounts
    
    # For Registrar Use Only
      This API is for use by Avalara Registrar administrative users only.
      Get multiple account objects.
      Search for specific objects using the criteria in the `$filter` parameter; full documentation is available on [Filtering in REST](http://developer.avalara.com/avatax/filtering-in-rest/) .
      Paginate your results using the `$top`, `$skip`, and `$orderby` parameters.
      You may specify one or more of the following values in the `$include` parameter to fetch additional nested data, using commas to separate multiple values:
      * Subscriptions
      * Users
      For more information about filtering in REST, please see the documentation at http://developer.avalara.com/avatax/filtering-in-rest/ .
    
      :param include [string] A comma separated list of objects to fetch underneath this account. Any object with a URL path underneath this account can be fetched by specifying its name.
      :param filter [string] A filter statement to identify specific records to retrieve. For more information on filtering, see [Filtering in REST](http://developer.avalara.com/avatax/filtering-in-rest/) .
      :param top [int] If nonzero, return no more than this number of results. Used with $skip to provide pagination for large datasets.
      :param skip [int] If nonzero, skip this number of results before returning data. Used with $top to provide pagination for large datasets.
      :param orderBy [string] A comma separated list of sort statements in the format `(fieldname) [ASC|DESC]`, for example `id ASC`.
      :return FetchResult
    """
    def query_accounts(self, include=None):
        return requests.get('{}/api/v2/accounts'.format(self.base_url),
                               auth=self.auth, headers=self.client_header, params=include, 
                               timeout=self.timeout_limit if self.timeout_limit else 10)

    r"""
    Reset a user's password programmatically
    
    # For Registrar Use Only
      This API is for use by Avalara Registrar administrative users only.
      Allows a system admin to reset the password for a specific user via the API.
      This API is only available for Avalara Registrar Admins, and can be used to reset the password of any
      user based on internal Avalara business processes.
    
      :param userId [int] The unique ID of the user whose password will be changed
      :param model [SetPasswordModel] The new password for this user
      :return string
    """
    def reset_password(self, userId, model):
        return requests.post('{}/api/v2/passwords/{}/reset'.format(self.base_url, userId),
                               auth=self.auth, headers=self.client_header, json=model, 
                               timeout=self.timeout_limit if self.timeout_limit else 10)

    r"""
    Update a single account
    
    # For Registrar Use Only
      This API is for use by Avalara Registrar administrative users only.
      Replace an existing account object with an updated account object.
    
      :param id_ [int] The ID of the account you wish to update.
      :param model [AccountModel] The account object you wish to update.
      :return AccountModel
    """
    def update_account(self, id_, model):
        return requests.put('{}/api/v2/accounts/{}'.format(self.base_url, id_),
                               auth=self.auth, headers=self.client_header, json=model, 
                               timeout=self.timeout_limit if self.timeout_limit else 10)

    r"""
    Update a single subscription
    
    # For Registrar Use Only
      This API is for use by Avalara Registrar administrative users only.
      Replace the existing subscription object at this URL with an updated object.
      A 'subscription' indicates a licensed subscription to a named Avalara service.
      To request or remove subscriptions, please contact Avalara sales or your customer account manager.
      All data from the existing object will be replaced with data in the object you PUT.
      To set a field's value to null, you may either set its value to null or omit that field from the object you post.
    
      :param accountId [int] The ID of the account that this subscription belongs to.
      :param id_ [int] The ID of the subscription you wish to update
      :param model [SubscriptionModel] The subscription you wish to update.
      :return SubscriptionModel
    """
    def update_subscription(self, accountId, id_, model):
        return requests.put('{}/api/v2/accounts/{}/subscriptions/{}'.format(self.base_url, accountId, id_),
                               auth=self.auth, headers=self.client_header, json=model, 
                               timeout=self.timeout_limit if self.timeout_limit else 10)

    r"""
    Download a report
    
    This API downloads the file associated with a report.
      If the report is not yet complete, you will receive a `ReportNotFinished` error. To check if a report is complete,
      use the `GetReport` API.
      Reports are run as asynchronous report tasks on the server. When complete, the report file will be available for download
      for up to 30 days after completion. To run an asynchronous report, you should follow these steps:
      * Begin a report by calling the report's Initiate API. There is a separate initiate API call for each report type.
      * In the result of the Initiate API, you receive back a report's `id` value.
      * Check the status of a report by calling `GetReport` and passing in the report's `id` value.
      * When a report's status is `Completed`, call `DownloadReport` to retrieve the file.
      This API works for all report types.
    
      :param id_ [int] The unique ID number of this report
      :return String
    """
    def download_report(self, id_):
        return requests.get('{}/api/v2/reports/{}/attachment'.format(self.base_url, id_),
                               auth=self.auth, headers=self.client_header, params=None, 
                               timeout=self.timeout_limit if self.timeout_limit else 10)

    r"""
    Intiate and download an ExportDocumentLine report
    
    This API is deprecated.
      Please use the asynchronous reports APIs:
      * Begin a report by calling the report's Initiate API. There is a separate initiate API call for each report type.
      * In the result of the Initiate API, you receive back a report's `id` value.
      * Check the status of a report by calling `GetReport` and passing in the report's `id` value.
      * When a report's status is `Completed`, call `DownloadReport` to retrieve the file.
    
      :param companyId [int] The unique ID number of the company to report on.
      :param model [ExportDocumentLineModel] Options that may be configured to customize the report.
      :return String
    """
    def export_document_line(self, companyId, model):
        return requests.post('{}/api/v2/companies/{}/reports/exportdocumentline'.format(self.base_url, companyId),
                               auth=self.auth, headers=self.client_header, json=model, 
                               timeout=self.timeout_limit if self.timeout_limit else 10)

    r"""
    Retrieve a single report
    
    Retrieve a single report by its unique ID number.
      Reports are run as asynchronous report tasks on the server. When complete, the report file will be available for download
      for up to 30 days after completion. To run an asynchronous report, you should follow these steps:
      * Begin a report by calling the report's Initiate API. There is a separate initiate API call for each report type.
      * In the result of the Initiate API, you receive back a report's `id` value.
      * Check the status of a report by calling `GetReport` and passing in the report's `id` value.
      * When a report's status is `Completed`, call `DownloadReport` to retrieve the file.
      This API call returns information about any report type.
    
      :param id_ [int] The unique ID number of the report to retrieve
      :return ReportModel
    """
    def get_report(self, id_):
        return requests.get('{}/api/v2/reports/{}'.format(self.base_url, id_),
                               auth=self.auth, headers=self.client_header, params=None, 
                               timeout=self.timeout_limit if self.timeout_limit else 10)

    r"""
    Initiate an ExportDocumentLine report task
    
    Begins running an `ExportDocumentLine` report task and returns the identity of the report.
      Reports are run as asynchronous report tasks on the server. When complete, the report file will be available for download
      for up to 30 days after completion. To run an asynchronous report, you should follow these steps:
      * Begin a report by calling the report's Initiate API. There is a separate initiate API call for each report type.
      * In the result of the Initiate API, you receive back a report's `id` value.
      * Check the status of a report by calling `GetReport` and passing in the report's `id` value.
      * When a report's status is `Completed`, call `DownloadReport` to retrieve the file.
      The `ExportDocumentLine` report produces information about invoice lines recorded within your account.
    
      :param companyId [int] The unique ID number of the company to report on.
      :param model [ExportDocumentLineModel] Options that may be configured to customize the report.
      :return ReportModel
    """
    def initiate_export_document_line_report(self, companyId, model):
        return requests.post('{}/api/v2/companies/{}/reports/exportdocumentline/initiate'.format(self.base_url, companyId),
                               auth=self.auth, headers=self.client_header, json=model, 
                               timeout=self.timeout_limit if self.timeout_limit else 10)

    r"""
    List all report tasks for account
    
    List all report tasks for your account.
      Reports are run as asynchronous report tasks on the server. When complete, the report file will be available for download
      for up to 30 days after completion. To run an asynchronous report, you should follow these steps:
      * Begin a report by calling the report's Initiate API. There is a separate initiate API call for each report type.
      * In the result of the Initiate API, you receive back a report's `id` value.
      * Check the status of a report by calling `GetReport` and passing in the report's `id` value.
      * When a report's status is `Completed`, call `DownloadReport` to retrieve the file.
      This API call returns information about all report types across your entire account.
    
      :return FetchResult
    """
    def list_reports(self):
        return requests.get('{}/api/v2/reports'.format(self.base_url),
                               auth=self.auth, headers=self.client_header, params=None, 
                               timeout=self.timeout_limit if self.timeout_limit else 10)

    r"""
    Create a new setting
    
    Create one or more new setting objects attached to this company.
      The company settings system is a metadata system that you can use to store extra information
      about a company. Your integration or connector could use this data storage to keep track of
      preference information, reminders, or any other storage that would need to persist even if
      the customer uninstalls your application.
      A setting can refer to any type of data you need to remember about this company object.
      When creating this object, you may define your own `set`, `name`, and `value` parameters.
      To define your own values, please choose a `set` name that begins with `X-` to indicate an extension.
    
      :param companyId [int] The ID of the company that owns this setting.
      :param model [SettingModel] The setting you wish to create.
      :return SettingModel
    """
    def create_settings(self, companyId, model):
        return requests.post('{}/api/v2/companies/{}/settings'.format(self.base_url, companyId),
                               auth=self.auth, headers=self.client_header, json=model, 
                               timeout=self.timeout_limit if self.timeout_limit else 10)

    r"""
    Delete a single setting
    
    Mark the setting object at this URL as deleted.
      The company settings system is a metadata system that you can use to store extra information
      about a company. Your integration or connector could use this data storage to keep track of
      preference information, reminders, or any other storage that would need to persist even if
      the customer uninstalls your application.
      A setting can refer to any type of data you need to remember about this company object.
      When creating this object, you may define your own `set`, `name`, and `value` parameters.
      To define your own values, please choose a `set` name that begins with `X-` to indicate an extension.
    
      :param companyId [int] The ID of the company that owns this setting.
      :param id_ [int] The ID of the setting you wish to delete.
      :return ErrorDetail
    """
    def delete_setting(self, companyId, id_):
        return requests.delete('{}/api/v2/companies/{}/settings/{}'.format(self.base_url, companyId, id_),
                               auth=self.auth, headers=self.client_header, params=None, 
                               timeout=self.timeout_limit if self.timeout_limit else 10)

    r"""
    Retrieve a single setting
    
    Get a single setting object by its unique ID.
      The company settings system is a metadata system that you can use to store extra information
      about a company. Your integration or connector could use this data storage to keep track of
      preference information, reminders, or any other storage that would need to persist even if
      the customer uninstalls your application.
      A setting can refer to any type of data you need to remember about this company object.
      When creating this object, you may define your own `set`, `name`, and `value` parameters.
      To define your own values, please choose a `set` name that begins with `X-` to indicate an extension.
    
      :param companyId [int] The ID of the company that owns this setting
      :param id_ [int] The primary key of this setting
      :return SettingModel
    """
    def get_setting(self, companyId, id_):
        return requests.get('{}/api/v2/companies/{}/settings/{}'.format(self.base_url, companyId, id_),
                               auth=self.auth, headers=self.client_header, params=None, 
                               timeout=self.timeout_limit if self.timeout_limit else 10)

    r"""
    Retrieve all settings for this company
    
    List all setting objects attached to this company.
      The company settings system is a metadata system that you can use to store extra information
      about a company. Your integration or connector could use this data storage to keep track of
      preference information, reminders, or any other storage that would need to persist even if
      the customer uninstalls your application.
      A setting can refer to any type of data you need to remember about this company object.
      When creating this object, you may define your own `set`, `name`, and `value` parameters.
      To define your own values, please choose a `set` name that begins with `X-` to indicate an extension.
      Search for specific objects using the criteria in the `$filter` parameter; full documentation is available on [Filtering in REST](http://developer.avalara.com/avatax/filtering-in-rest/) .
      Paginate your results using the `$top`, `$skip`, and `$orderby` parameters.
    
      :param companyId [int] The ID of the company that owns these settings
      :param filter [string] A filter statement to identify specific records to retrieve. For more information on filtering, see [Filtering in REST](http://developer.avalara.com/avatax/filtering-in-rest/) .
      :param include [string] A comma separated list of additional data to retrieve.
      :param top [int] If nonzero, return no more than this number of results. Used with $skip to provide pagination for large datasets.
      :param skip [int] If nonzero, skip this number of results before returning data. Used with $top to provide pagination for large datasets.
      :param orderBy [string] A comma separated list of sort statements in the format `(fieldname) [ASC|DESC]`, for example `id ASC`.
      :return FetchResult
    """
    def list_settings_by_company(self, companyId, include=None):
        return requests.get('{}/api/v2/companies/{}/settings'.format(self.base_url, companyId),
                               auth=self.auth, headers=self.client_header, params=include, 
                               timeout=self.timeout_limit if self.timeout_limit else 10)

    r"""
    Retrieve all settings
    
    Get multiple setting objects across all companies.
      The company settings system is a metadata system that you can use to store extra information
      about a company. Your integration or connector could use this data storage to keep track of
      preference information, reminders, or any other storage that would need to persist even if
      the customer uninstalls your application.
      A setting can refer to any type of data you need to remember about this company object.
      When creating this object, you may define your own `set`, `name`, and `value` parameters.
      To define your own values, please choose a `set` name that begins with `X-` to indicate an extension.
      Search for specific objects using the criteria in the `$filter` parameter; full documentation is available on [Filtering in REST](http://developer.avalara.com/avatax/filtering-in-rest/) .
      Paginate your results using the `$top`, `$skip`, and `$orderby` parameters.
    
      :param filter [string] A filter statement to identify specific records to retrieve. For more information on filtering, see [Filtering in REST](http://developer.avalara.com/avatax/filtering-in-rest/) .
      :param include [string] A comma separated list of additional data to retrieve.
      :param top [int] If nonzero, return no more than this number of results. Used with $skip to provide pagination for large datasets.
      :param skip [int] If nonzero, skip this number of results before returning data. Used with $top to provide pagination for large datasets.
      :param orderBy [string] A comma separated list of sort statements in the format `(fieldname) [ASC|DESC]`, for example `id ASC`.
      :return FetchResult
    """
    def query_settings(self, include=None):
        return requests.get('{}/api/v2/settings'.format(self.base_url),
                               auth=self.auth, headers=self.client_header, params=include, 
                               timeout=self.timeout_limit if self.timeout_limit else 10)

    r"""
    Update a single setting
    
    Replace the existing setting object at this URL with an updated object.
      The company settings system is a metadata system that you can use to store extra information
      about a company. Your integration or connector could use this data storage to keep track of
      preference information, reminders, or any other storage that would need to persist even if
      the customer uninstalls your application.
      A setting can refer to any type of data you need to remember about this company object.
      When creating this object, you may define your own `set`, `name`, and `value` parameters.
      To define your own values, please choose a `set` name that begins with `X-` to indicate an extension.
      All data from the existing object will be replaced with data in the object you `PUT`.
      To set a field's value to `null`, you may either set its value to `null` or omit that field from the object when calling update.
    
      :param companyId [int] The ID of the company that this setting belongs to.
      :param id_ [int] The ID of the setting you wish to update
      :param model [SettingModel] The setting you wish to update.
      :return SettingModel
    """
    def update_setting(self, companyId, id_, model):
        return requests.put('{}/api/v2/companies/{}/settings/{}'.format(self.base_url, companyId, id_),
                               auth=self.auth, headers=self.client_header, json=model, 
                               timeout=self.timeout_limit if self.timeout_limit else 10)

    r"""
    Retrieve a single subscription
    
    Get the subscription object identified by this URL.
      A 'subscription' indicates a licensed subscription to a named Avalara service.
      To request or remove subscriptions, please contact Avalara sales or your customer account manager.
    
      :param accountId [int] The ID of the account that owns this subscription
      :param id_ [int] The primary key of this subscription
      :return SubscriptionModel
    """
    def get_subscription(self, accountId, id_):
        return requests.get('{}/api/v2/accounts/{}/subscriptions/{}'.format(self.base_url, accountId, id_),
                               auth=self.auth, headers=self.client_header, params=None, 
                               timeout=self.timeout_limit if self.timeout_limit else 10)

    r"""
    Retrieve subscriptions for this account
    
    List all subscription objects attached to this account.
      A 'subscription' indicates a licensed subscription to a named Avalara service.
      To request or remove subscriptions, please contact Avalara sales or your customer account manager.
      Search for specific objects using the criteria in the `$filter` parameter; full documentation is available on [Filtering in REST](http://developer.avalara.com/avatax/filtering-in-rest/) .
      Paginate your results using the `$top`, `$skip`, and `$orderby` parameters.
    
      :param accountId [int] The ID of the account that owns these subscriptions
      :param filter [string] A filter statement to identify specific records to retrieve. For more information on filtering, see [Filtering in REST](http://developer.avalara.com/avatax/filtering-in-rest/) .
      :param top [int] If nonzero, return no more than this number of results. Used with $skip to provide pagination for large datasets.
      :param skip [int] If nonzero, skip this number of results before returning data. Used with $top to provide pagination for large datasets.
      :param orderBy [string] A comma separated list of sort statements in the format `(fieldname) [ASC|DESC]`, for example `id ASC`.
      :return FetchResult
    """
    def list_subscriptions_by_account(self, accountId, include=None):
        return requests.get('{}/api/v2/accounts/{}/subscriptions'.format(self.base_url, accountId),
                               auth=self.auth, headers=self.client_header, params=include, 
                               timeout=self.timeout_limit if self.timeout_limit else 10)

    r"""
    Retrieve all subscriptions
    
    Get multiple subscription objects across all accounts.
      A 'subscription' indicates a licensed subscription to a named Avalara service.
      To request or remove subscriptions, please contact Avalara sales or your customer account manager.
      Search for specific objects using the criteria in the `$filter` parameter; full documentation is available on [Filtering in REST](http://developer.avalara.com/avatax/filtering-in-rest/) .
      Paginate your results using the `$top`, `$skip`, and `$orderby` parameters.
    
      :param filter [string] A filter statement to identify specific records to retrieve. For more information on filtering, see [Filtering in REST](http://developer.avalara.com/avatax/filtering-in-rest/) .
      :param top [int] If nonzero, return no more than this number of results. Used with $skip to provide pagination for large datasets.
      :param skip [int] If nonzero, skip this number of results before returning data. Used with $top to provide pagination for large datasets.
      :param orderBy [string] A comma separated list of sort statements in the format `(fieldname) [ASC|DESC]`, for example `id ASC`.
      :return FetchResult
    """
    def query_subscriptions(self, include=None):
        return requests.get('{}/api/v2/subscriptions'.format(self.base_url),
                               auth=self.auth, headers=self.client_header, params=include, 
                               timeout=self.timeout_limit if self.timeout_limit else 10)

    r"""
    Create a new tax code
    
    Create one or more new taxcode objects attached to this company.
      A 'TaxCode' represents a uniquely identified type of product, good, or service.
      Avalara supports correct tax rates and taxability rules for all TaxCodes in all supported jurisdictions.
      If you identify your products by tax code in your 'Create Transacion' API calls, Avalara will correctly calculate tax rates and
      taxability rules for this product in all supported jurisdictions.
    
      :param companyId [int] The ID of the company that owns this tax code.
      :param model [TaxCodeModel] The tax code you wish to create.
      :return TaxCodeModel
    """
    def create_tax_codes(self, companyId, model):
        return requests.post('{}/api/v2/companies/{}/taxcodes'.format(self.base_url, companyId),
                               auth=self.auth, headers=self.client_header, json=model, 
                               timeout=self.timeout_limit if self.timeout_limit else 10)

    r"""
    Delete a single tax code
    
    Marks the existing TaxCode object at this URL as deleted.
    
      :param companyId [int] The ID of the company that owns this tax code.
      :param id_ [int] The ID of the tax code you wish to delete.
      :return ErrorDetail
    """
    def delete_tax_code(self, companyId, id_):
        return requests.delete('{}/api/v2/companies/{}/taxcodes/{}'.format(self.base_url, companyId, id_),
                               auth=self.auth, headers=self.client_header, params=None, 
                               timeout=self.timeout_limit if self.timeout_limit else 10)

    r"""
    Retrieve a single tax code
    
    Get the taxcode object identified by this URL.
      A 'TaxCode' represents a uniquely identified type of product, good, or service.
      Avalara supports correct tax rates and taxability rules for all TaxCodes in all supported jurisdictions.
      If you identify your products by tax code in your 'Create Transacion' API calls, Avalara will correctly calculate tax rates and
      taxability rules for this product in all supported jurisdictions.
    
      :param companyId [int] The ID of the company that owns this tax code
      :param id_ [int] The primary key of this tax code
      :return TaxCodeModel
    """
    def get_tax_code(self, companyId, id_):
        return requests.get('{}/api/v2/companies/{}/taxcodes/{}'.format(self.base_url, companyId, id_),
                               auth=self.auth, headers=self.client_header, params=None, 
                               timeout=self.timeout_limit if self.timeout_limit else 10)

    r"""
    Retrieve tax codes for this company
    
    List all taxcode objects attached to this company.
      A 'TaxCode' represents a uniquely identified type of product, good, or service.
      Avalara supports correct tax rates and taxability rules for all TaxCodes in all supported jurisdictions.
      If you identify your products by tax code in your 'Create Transacion' API calls, Avalara will correctly calculate tax rates and
      taxability rules for this product in all supported jurisdictions.
      Search for specific objects using the criteria in the `$filter` parameter; full documentation is available on [Filtering in REST](http://developer.avalara.com/avatax/filtering-in-rest/) .
      Paginate your results using the `$top`, `$skip`, and `$orderby` parameters.
    
      :param companyId [int] The ID of the company that owns these tax codes
      :param filter [string] A filter statement to identify specific records to retrieve. For more information on filtering, see [Filtering in REST](http://developer.avalara.com/avatax/filtering-in-rest/) .
      :param include [string] A comma separated list of additional data to retrieve.
      :param top [int] If nonzero, return no more than this number of results. Used with $skip to provide pagination for large datasets.
      :param skip [int] If nonzero, skip this number of results before returning data. Used with $top to provide pagination for large datasets.
      :param orderBy [string] A comma separated list of sort statements in the format `(fieldname) [ASC|DESC]`, for example `id ASC`.
      :return FetchResult
    """
    def list_tax_codes_by_company(self, companyId, include=None):
        return requests.get('{}/api/v2/companies/{}/taxcodes'.format(self.base_url, companyId),
                               auth=self.auth, headers=self.client_header, params=include, 
                               timeout=self.timeout_limit if self.timeout_limit else 10)

    r"""
    Retrieve all tax codes
    
    Get multiple taxcode objects across all companies.
      A 'TaxCode' represents a uniquely identified type of product, good, or service.
      Avalara supports correct tax rates and taxability rules for all TaxCodes in all supported jurisdictions.
      If you identify your products by tax code in your 'Create Transacion' API calls, Avalara will correctly calculate tax rates and
      taxability rules for this product in all supported jurisdictions.
      Search for specific objects using the criteria in the `$filter` parameter; full documentation is available on [Filtering in REST](http://developer.avalara.com/avatax/filtering-in-rest/) .
      Paginate your results using the `$top`, `$skip`, and `$orderby` parameters.
    
      :param filter [string] A filter statement to identify specific records to retrieve. For more information on filtering, see [Filtering in REST](http://developer.avalara.com/avatax/filtering-in-rest/) .
      :param include [string] A comma separated list of additional data to retrieve.
      :param top [int] If nonzero, return no more than this number of results. Used with $skip to provide pagination for large datasets.
      :param skip [int] If nonzero, skip this number of results before returning data. Used with $top to provide pagination for large datasets.
      :param orderBy [string] A comma separated list of sort statements in the format `(fieldname) [ASC|DESC]`, for example `id ASC`.
      :return FetchResult
    """
    def query_tax_codes(self, include=None):
        return requests.get('{}/api/v2/taxcodes'.format(self.base_url),
                               auth=self.auth, headers=self.client_header, params=include, 
                               timeout=self.timeout_limit if self.timeout_limit else 10)

    r"""
    Update a single tax code
    
    Replace the existing taxcode object at this URL with an updated object.
      A 'TaxCode' represents a uniquely identified type of product, good, or service.
      Avalara supports correct tax rates and taxability rules for all TaxCodes in all supported jurisdictions.
      If you identify your products by tax code in your 'Create Transacion' API calls, Avalara will correctly calculate tax rates and
      taxability rules for this product in all supported jurisdictions.
      All data from the existing object will be replaced with data in the object you PUT.
      To set a field's value to null, you may either set its value to null or omit that field from the object you post.
    
      :param companyId [int] The ID of the company that this tax code belongs to.
      :param id_ [int] The ID of the tax code you wish to update
      :param model [TaxCodeModel] The tax code you wish to update.
      :return TaxCodeModel
    """
    def update_tax_code(self, companyId, id_, model):
        return requests.put('{}/api/v2/companies/{}/taxcodes/{}'.format(self.base_url, companyId, id_),
                               auth=self.auth, headers=self.client_header, json=model, 
                               timeout=self.timeout_limit if self.timeout_limit else 10)

    r"""
    Build a multi-location tax content file
    
    Builds a tax content file containing information useful for a retail point-of-sale solution.
      This file contains tax rates and rules for items and locations that can be used
      to correctly calculate tax in the event a point-of-sale device is not able to reach AvaTax.
      This data file can be customized for specific partner devices and usage conditions.
      The result of this API is the file you requested in the format you requested using the `responseType` field.
      This API builds the file on demand, and is limited to files with no more than 7500 scenarios. To build a tax content
      file for a single location at a time, please use `BuildTaxContentFileForLocation`.
      NOTE: This API does not work for Tennessee tax holiday scenarios.
    
      :param model [PointOfSaleDataRequestModel] Parameters about the desired file format and report format, specifying which company, locations and TaxCodes to include.
      :return String
    """
    def build_tax_content_file(self, model):
        return requests.post('{}/api/v2/pointofsaledata/build'.format(self.base_url),
                               auth=self.auth, headers=self.client_header, json=model, 
                               timeout=self.timeout_limit if self.timeout_limit else 10)

    r"""
    Build a tax content file for a single location
    
    Builds a tax content file containing information useful for a retail point-of-sale solution.
      This file contains tax rates and rules for all items for a single location. Data from this API
      can be used to correctly calculate tax in the event a point-of-sale device is not able to reach AvaTax.
      This data file can be customized for specific partner devices and usage conditions.
      The result of this API is the file you requested in the format you requested using the `responseType` field.
      This API builds the file on demand, and is limited to files with no more than 7500 scenarios. To build a tax content
      file for a multiple locations in a single file, please use `BuildTaxContentFile`.
      NOTE: This API does not work for Tennessee tax holiday scenarios.
    
      :param companyId [int] The ID number of the company that owns this location.
      :param id_ [int] The ID number of the location to retrieve point-of-sale data.
      :param date [datetime] The date for which point-of-sale data would be calculated (today by default)
      :param format [PointOfSaleFileType] The format of the file (JSON by default) (See PointOfSaleFileType::* for a list of allowable values)
      :param partnerId [PointOfSalePartnerId] If specified, requests a custom partner-formatted version of the file. (See PointOfSalePartnerId::* for a list of allowable values)
      :param includeJurisCodes [boolean] When true, the file will include jurisdiction codes in the result.
      :return String
    """
    def build_tax_content_file_for_location(self, companyId, id_, include=None):
        return requests.get('{}/api/v2/companies/{}/locations/{}/pointofsaledata'.format(self.base_url, companyId, id_),
                               auth=self.auth, headers=self.client_header, params=include, 
                               timeout=self.timeout_limit if self.timeout_limit else 10)

    r"""
    Download a file listing tax rates by postal code
    
    Download a CSV file containing all five digit postal codes in the United States and their sales
      and use tax rates for tangible personal property.
      This rates file is intended to be used as a default for tax calculation when your software cannot
      call the `CreateTransaction` API call. When using this file, your software will be unable to
      handle complex tax rules such as:
      * Zip+4 - This tax file contains five digit zip codes only.
      * Different product types - This tax file contains tangible personal property tax rates only.
      * Mixed sourcing - This tax file cannot be used to resolve origin-based taxes.
      * Threshold-based taxes - This tax file does not contain information about thresholds.
      If you use this file to provide default tax rates, please ensure that your software calls `CreateTransaction`
      to reconcile the actual transaction and determine the difference between the estimated general tax
      rate and the final transaction tax.
      The file provided by this API is in CSV format with the following columns:
      * ZIP_CODE - The five digit zip code for this record.
      * STATE_ABBREV - A valid two character US state abbreviation for this record. Zip codes may span multiple states.
      * COUNTY_NAME - A valid county name for this record. Zip codes may span multiple counties.
      * CITY_NAME - A valid city name for this record. Zip codes may span multiple cities.
      * STATE_SALES_TAX - The state component of the sales tax rate.
      * STATE_USE_TAX - The state component of the use tax rate.
      * COUNTY_SALES_TAX - The county component of the sales tax rate.
      * COUNTY_USE_TAX - The county component of the use tax rate.
      * CITY_SALES_TAX - The city component of the sales tax rate.
      * CITY_USE_TAX - The city component of the use tax rate.
      * TOTAL_SALES_TAX - The total tax rate for sales tax for this postal code. This value may not equal the sum of the state/county/city due to special tax jurisdiction rules.
      * TOTAL_USE_TAX - The total tax rate for use tax for this postal code. This value may not equal the sum of the state/county/city due to special tax jurisdiction rules.
      * TAX_SHIPPING_ALONE - This column contains 'Y' if shipping is taxable.
      * TAX_SHIPPING_AND_HANDLING_TOGETHER - This column contains 'Y' if shipping and handling are taxable when sent together.
      For more detailed tax content, please use the `BuildTaxContentFile` API which allows usage of exact items and exact locations.
    
      :param date [datetime] The date for which point-of-sale data would be calculated (today by default). Example input: 2016-12-31
      :param region [string] If the region is provided, this API is going to generate the tax rate per zipcode for only the region specified.
      :return String
    """
    def download_tax_rates_by_zip_code(self, date, include=None):
        return requests.get('{}/api/v2/taxratesbyzipcode/download/{}'.format(self.base_url, date),
                               auth=self.auth, headers=self.client_header, params=include, 
                               timeout=self.timeout_limit if self.timeout_limit else 10)

    r"""
    Create a new tax rule
    
    Create one or more new taxrule objects attached to this company.
      A tax rule represents a custom taxability rule for a product or service sold by your company.
      If you have obtained a custom tax ruling from an auditor that changes the behavior of certain goods or services
      within certain taxing jurisdictions, or you have obtained special tax concessions for certain dates or locations,
      you may wish to create a TaxRule object to override the AvaTax engine's default behavior in those circumstances.
    
      :param companyId [int] The ID of the company that owns this tax rule.
      :param model [TaxRuleModel] The tax rule you wish to create.
      :return TaxRuleModel
    """
    def create_tax_rules(self, companyId, model):
        return requests.post('{}/api/v2/companies/{}/taxrules'.format(self.base_url, companyId),
                               auth=self.auth, headers=self.client_header, json=model, 
                               timeout=self.timeout_limit if self.timeout_limit else 10)

    r"""
    Delete a single tax rule
    
    Mark the TaxRule identified by this URL as deleted.
    
      :param companyId [int] The ID of the company that owns this tax rule.
      :param id_ [int] The ID of the tax rule you wish to delete.
      :return ErrorDetail
    """
    def delete_tax_rule(self, companyId, id_):
        return requests.delete('{}/api/v2/companies/{}/taxrules/{}'.format(self.base_url, companyId, id_),
                               auth=self.auth, headers=self.client_header, params=None, 
                               timeout=self.timeout_limit if self.timeout_limit else 10)

    r"""
    Retrieve a single tax rule
    
    Get the taxrule object identified by this URL.
      A tax rule represents a custom taxability rule for a product or service sold by your company.
      If you have obtained a custom tax ruling from an auditor that changes the behavior of certain goods or services
      within certain taxing jurisdictions, or you have obtained special tax concessions for certain dates or locations,
      you may wish to create a TaxRule object to override the AvaTax engine's default behavior in those circumstances.
    
      :param companyId [int] The ID of the company that owns this tax rule
      :param id_ [int] The primary key of this tax rule
      :return TaxRuleModel
    """
    def get_tax_rule(self, companyId, id_):
        return requests.get('{}/api/v2/companies/{}/taxrules/{}'.format(self.base_url, companyId, id_),
                               auth=self.auth, headers=self.client_header, params=None, 
                               timeout=self.timeout_limit if self.timeout_limit else 10)

    r"""
    Retrieve tax rules for this company
    
    List all taxrule objects attached to this company.
      A tax rule represents a custom taxability rule for a product or service sold by your company.
      If you have obtained a custom tax ruling from an auditor that changes the behavior of certain goods or services
      within certain taxing jurisdictions, or you have obtained special tax concessions for certain dates or locations,
      you may wish to create a TaxRule object to override the AvaTax engine's default behavior in those circumstances.
      Search for specific objects using the criteria in the `$filter` parameter; full documentation is available on [Filtering in REST](http://developer.avalara.com/avatax/filtering-in-rest/) .
      Paginate your results using the `$top`, `$skip`, and `$orderby` parameters.
    
      :param companyId [int] The ID of the company that owns these tax rules
      :param filter [string] A filter statement to identify specific records to retrieve. For more information on filtering, see [Filtering in REST](http://developer.avalara.com/avatax/filtering-in-rest/) .
      :param include [string] A comma separated list of additional data to retrieve.
      :param top [int] If nonzero, return no more than this number of results. Used with $skip to provide pagination for large datasets.
      :param skip [int] If nonzero, skip this number of results before returning data. Used with $top to provide pagination for large datasets.
      :param orderBy [string] A comma separated list of sort statements in the format `(fieldname) [ASC|DESC]`, for example `id ASC`.
      :return FetchResult
    """
    def list_tax_rules(self, companyId, include=None):
        return requests.get('{}/api/v2/companies/{}/taxrules'.format(self.base_url, companyId),
                               auth=self.auth, headers=self.client_header, params=include, 
                               timeout=self.timeout_limit if self.timeout_limit else 10)

    r"""
    Retrieve all tax rules
    
    Get multiple taxrule objects across all companies.
      A tax rule represents a custom taxability rule for a product or service sold by your company.
      If you have obtained a custom tax ruling from an auditor that changes the behavior of certain goods or services
      within certain taxing jurisdictions, or you have obtained special tax concessions for certain dates or locations,
      you may wish to create a TaxRule object to override the AvaTax engine's default behavior in those circumstances.
      Search for specific objects using the criteria in the `$filter` parameter; full documentation is available on [Filtering in REST](http://developer.avalara.com/avatax/filtering-in-rest/) .
      Paginate your results using the `$top`, `$skip`, and `$orderby` parameters.
    
      :param filter [string] A filter statement to identify specific records to retrieve. For more information on filtering, see [Filtering in REST](http://developer.avalara.com/avatax/filtering-in-rest/) .
      :param include [string] A comma separated list of additional data to retrieve.
      :param top [int] If nonzero, return no more than this number of results. Used with $skip to provide pagination for large datasets.
      :param skip [int] If nonzero, skip this number of results before returning data. Used with $top to provide pagination for large datasets.
      :param orderBy [string] A comma separated list of sort statements in the format `(fieldname) [ASC|DESC]`, for example `id ASC`.
      :return FetchResult
    """
    def query_tax_rules(self, include=None):
        return requests.get('{}/api/v2/taxrules'.format(self.base_url),
                               auth=self.auth, headers=self.client_header, params=include, 
                               timeout=self.timeout_limit if self.timeout_limit else 10)

    r"""
    Update a single tax rule
    
    Replace the existing taxrule object at this URL with an updated object.
      A tax rule represents a custom taxability rule for a product or service sold by your company.
      If you have obtained a custom tax ruling from an auditor that changes the behavior of certain goods or services
      within certain taxing jurisdictions, or you have obtained special tax concessions for certain dates or locations,
      you may wish to create a TaxRule object to override the AvaTax engine's default behavior in those circumstances.
      All data from the existing object will be replaced with data in the object you PUT.
      To set a field's value to null, you may either set its value to null or omit that field from the object you post.
    
      :param companyId [int] The ID of the company that this tax rule belongs to.
      :param id_ [int] The ID of the tax rule you wish to update
      :param model [TaxRuleModel] The tax rule you wish to update.
      :return TaxRuleModel
    """
    def update_tax_rule(self, companyId, id_, model):
        return requests.put('{}/api/v2/companies/{}/taxrules/{}'.format(self.base_url, companyId, id_),
                               auth=self.auth, headers=self.client_header, json=model, 
                               timeout=self.timeout_limit if self.timeout_limit else 10)

    r"""
    Add lines to an existing unlocked transaction
    
    Add lines to an existing unlocked transaction.
       The `AddLines` API allows you to add additional transaction lines to existing transaction, so that customer will
       be able to append multiple calls together and form an extremely large transaction. If customer does not specify line number
       in the lines to be added, a new random Guid string will be generated for line number. If customer are not satisfied with
       the line number for the transaction lines, they can turn on the renumber switch to have REST v2 automatically renumber all
       transaction lines for them, in this case, the line number becomes: "1", "2", "3", ...
       A transaction represents a unique potentially taxable action that your company has recorded, and transactions include actions like
       sales, purchases, inventory transfer, and returns (also called refunds).
       You may specify one or more of the following values in the `$include` parameter to fetch additional nested data, using commas to separate multiple values:
       * Lines
       * Details (implies lines)
       * Summary (implies details)
       * Addresses
      * SummaryOnly (omit lines and details - reduces API response size)
      * LinesOnly (omit details - reduces API response size)
       If you omit the `$include` parameter, the API will assume you want `Summary,Addresses`.
    
      :param include [string] Specifies objects to include in the response after transaction is created
      :param model [AddTransactionLineModel] information about the transaction and lines to be added
      :return TransactionModel
    """
    def add_lines(self, model, include=None):
        return requests.post('{}/api/v2/companies/transactions/lines/add'.format(self.base_url),
                               auth=self.auth, headers=self.client_header, params=include, json=model, 
                               timeout=self.timeout_limit if self.timeout_limit else 10)

    r"""
    Correct a previously created transaction
    
    Replaces the current transaction uniquely identified by this URL with a new transaction.
      A transaction represents a unique potentially taxable action that your company has recorded, and transactions include actions like
      sales, purchases, inventory transfer, and returns (also called refunds).
      When you adjust a committed transaction, the original transaction will be updated with the status code `Adjusted`, and
      both revisions will be available for retrieval based on their code and ID numbers.
      Only transactions in `Committed` status are reported by Avalara Managed Returns.
      Transactions that have been previously reported to a tax authority by Avalara Managed Returns are considered `locked` and are
      no longer available for adjustments.
    
      :param companyCode [string] The company code of the company that recorded this transaction
      :param transactionCode [string] The transaction code to adjust
      :param documentType [DocumentType] (Optional): The document type of the transaction to adjust. (See DocumentType::* for a list of allowable values)
      :param model [AdjustTransactionModel] The adjustment you wish to make
      :return TransactionModel
    """
    def adjust_transaction(self, companyCode, transactionCode, model, include=None):
        return requests.post('{}/api/v2/companies/{}/transactions/{}/adjust'.format(self.base_url, companyCode, transactionCode),
                               auth=self.auth, headers=self.client_header, params=include, json=model, 
                               timeout=self.timeout_limit if self.timeout_limit else 10)

    r"""
    Get audit information about a transaction
    
    Retrieve audit information about a transaction stored in AvaTax.
      The `AuditTransaction` API retrieves audit information related to a specific transaction. This audit
      information includes the following:
      * The `CompanyId` of the company that created the transaction
      * The server timestamp representing the exact server time when the transaction was created
      * The server duration - how long it took to process this transaction
      * Whether exact API call details were logged
      * A reconstructed API call showing what the original CreateTransaction call looked like
      This API can be used to examine information about a previously created transaction.
      A transaction represents a unique potentially taxable action that your company has recorded, and transactions include actions like
      sales, purchases, inventory transfer, and returns (also called refunds).
    
      :param companyCode [string] The code identifying the company that owns this transaction
      :param transactionCode [string] The code identifying the transaction
      :return AuditTransactionModel
    """
    def audit_transaction(self, companyCode, transactionCode):
        return requests.get('{}/api/v2/companies/{}/transactions/{}/audit'.format(self.base_url, companyCode, transactionCode),
                               auth=self.auth, headers=self.client_header, params=None, 
                               timeout=self.timeout_limit if self.timeout_limit else 10)

    r"""
    Get audit information about a transaction
    
    Retrieve audit information about a transaction stored in AvaTax.
      The `AuditTransaction` API retrieves audit information related to a specific transaction. This audit
      information includes the following:
      * The `CompanyId` of the company that created the transaction
      * The server timestamp representing the exact server time when the transaction was created
      * The server duration - how long it took to process this transaction
      * Whether exact API call details were logged
      * A reconstructed API call showing what the original CreateTransaction call looked like
      This API can be used to examine information about a previously created transaction.
      A transaction represents a unique potentially taxable action that your company has recorded, and transactions include actions like
      sales, purchases, inventory transfer, and returns (also called refunds).
    
      :param companyCode [string] The code identifying the company that owns this transaction
      :param transactionCode [string] The code identifying the transaction
      :param documentType [DocumentType] The document type of the original transaction (See DocumentType::* for a list of allowable values)
      :return AuditTransactionModel
    """
    def audit_transaction_with_type(self, companyCode, transactionCode, documentType):
        return requests.get('{}/api/v2/companies/{}/transactions/{}/types/{}/audit'.format(self.base_url, companyCode, transactionCode, documentType),
                               auth=self.auth, headers=self.client_header, params=None, 
                               timeout=self.timeout_limit if self.timeout_limit else 10)

    r"""
    Lock a set of documents
    
    This API is available by invitation only.
      Lock a set of transactions uniquely identified by DocumentIds provided. This API allows locking multiple documents at once.
      After this API call succeeds, documents will be locked and can't be voided.
      A transaction represents a unique potentially taxable action that your company has recorded, and transactions include actions like
      sales, purchases, inventory transfer, and returns (also called refunds).
    
      :param model [BulkLockTransactionModel] bulk lock request
      :return BulkLockTransactionResult
    """
    def bulk_lock_transaction(self, model):
        return requests.post('{}/api/v2/transactions/lock'.format(self.base_url),
                               auth=self.auth, headers=self.client_header, json=model, 
                               timeout=self.timeout_limit if self.timeout_limit else 10)

    r"""
    Change a transaction's code
    
    Renames a transaction uniquely identified by this URL by changing its `code` value.
      This API is available as long as the transaction is in `saved` or `posted` status. When a transaction
      is `committed`, it can be modified by using the [AdjustTransaction](https://developer.avalara.com/api-reference/avatax/rest/v2/methods/Transactions/AdjustTransaction/) method.
      After this API call succeeds, the transaction will have a new URL matching its new `code`.
      If you have more than one document with the same `code`, specify the `documentType` parameter to choose between them.
      A transaction represents a unique potentially taxable action that your company has recorded, and transactions include actions like
      sales, purchases, inventory transfer, and returns (also called refunds).
    
      :param companyCode [string] The company code of the company that recorded this transaction
      :param transactionCode [string] The transaction code to change
      :param documentType [DocumentType] (Optional): The document type of the transaction to change document code. If not provided, the default is SalesInvoice. (See DocumentType::* for a list of allowable values)
      :param model [ChangeTransactionCodeModel] The code change request you wish to execute
      :return TransactionModel
    """
    def change_transaction_code(self, companyCode, transactionCode, model, include=None):
        return requests.post('{}/api/v2/companies/{}/transactions/{}/changecode'.format(self.base_url, companyCode, transactionCode),
                               auth=self.auth, headers=self.client_header, params=include, json=model, 
                               timeout=self.timeout_limit if self.timeout_limit else 10)

    r"""
    Commit a transaction for reporting
    
    Marks a transaction by changing its status to `Committed`.
      Transactions that are committed are available to be reported to a tax authority by Avalara Managed Returns.
      A transaction represents a unique potentially taxable action that your company has recorded, and transactions include actions like
      sales, purchases, inventory transfer, and returns (also called refunds).
      If you have more than one document with the same `code`, specify the `documentType` parameter to choose between them.
      Any changes made to a committed transaction will generate a transaction history.
    
      :param companyCode [string] The company code of the company that recorded this transaction
      :param transactionCode [string] The transaction code to commit
      :param documentType [DocumentType] (Optional): The document type of the transaction to commit. If not provided, the default is SalesInvoice. (See DocumentType::* for a list of allowable values)
      :param model [CommitTransactionModel] The commit request you wish to execute
      :return TransactionModel
    """
    def commit_transaction(self, companyCode, transactionCode, model, include=None):
        return requests.post('{}/api/v2/companies/{}/transactions/{}/commit'.format(self.base_url, companyCode, transactionCode),
                               auth=self.auth, headers=self.client_header, params=include, json=model, 
                               timeout=self.timeout_limit if self.timeout_limit else 10)

    r"""
    Create or adjust a transaction
    
    Records a new transaction or adjust an existing transaction in AvaTax.
      The `CreateOrAdjustTransaction` endpoint is used to create a new transaction or update an existing one. This API
      can help you create an idempotent service that creates transactions
      If there exists a transaction identified by code, the original transaction will be adjusted by using the meta data
      in the input transaction.
      The `CreateOrAdjustTransaction` API cannot modify any transaction that has been reported to a tax authority using
      the Avalara Managed Returns Service or any other tax filing service. If you call this API to attempt to modify
      a transaction that has been reported on a tax filing, you will receive the error `CannotModifyLockedTransaction`.
      To generate a refund for a transaction, use the `RefundTransaction` API.
      If you don't specify the field `type` in your request, you will get an estimate of type `SalesOrder`, which will not be recorded in the database.
      A transaction represents a unique potentially taxable action that your company has recorded, and transactions include actions like
      sales, purchases, inventory transfer, and returns (also called refunds).
      You may specify one or more of the following values in the `$include` parameter to fetch additional nested data, using commas to separate multiple values:
      * Lines
      * Details (implies lines)
      * Summary (implies details)
      * Addresses
      * SummaryOnly (omit lines and details - reduces API response size)
      * LinesOnly (omit details - reduces API response size)
      * ForceTimeout - Simulates a timeout. This adds a 30 second delay and error to your API call. This can be used to test your code to ensure it can respond correctly in the case of a dropped connection.
      If you omit the `$include` parameter, the API will assume you want `Summary,Addresses`.
    
      :param include [string] Specifies objects to include in the response after transaction is created
      :param model [CreateOrAdjustTransactionModel] The transaction you wish to create or adjust
      :return TransactionModel
    """
    def create_or_adjust_transaction(self, model, include=None):
        return requests.post('{}/api/v2/transactions/createoradjust'.format(self.base_url),
                               auth=self.auth, headers=self.client_header, params=include, json=model, 
                               timeout=self.timeout_limit if self.timeout_limit else 10)

    r"""
    Create a new transaction
    
    Records a new transaction in AvaTax.
      A transaction represents a unique potentially taxable action that your company has recorded, and transactions include actions like
      sales, purchases, inventory transfer, and returns (also called refunds).
      The `CreateTransaction` endpoint uses the tax profile of your company to identify the correct tax rules
      and rates to apply to all line items in this transaction. The end result will be the total tax calculated by AvaTax based on your
      company's configuration and the data provided in this API call.
      The `CreateTransaction` API will report an error if a committed transaction already exists with the same `code`. To
      avoid this error, use the `CreateOrAdjustTransaction` API - it will create the transaction if it does not exist, or
      update it if it does exist.
      To generate a refund for a transaction, use the `RefundTransaction` API.
      The field `type` identifies the kind of transaction - for example, a sale, purchase, or refund. If you do not specify
      a `type` value, you will receive an estimate of type `SalesOrder`, which will not be recorded.
      The origin and destination locations for a transaction must be identified by either address or geocode. For address-based transactions, please
      provide addresses in the fields `line`, `city`, `region`, `country` and `postalCode`. For geocode-based transactions, please provide the geocode
      information in the fields `latitude` and `longitude`. If either `latitude` or `longitude` or both are null, the transaction will be calculated
      using the best available address location information.
      You may specify one or more of the following values in the `$include` parameter to fetch additional nested data, using commas to separate multiple values:
      * Lines
      * Details (implies lines)
      * Summary (implies details)
      * Addresses
      * SummaryOnly (omit lines and details - reduces API response size)
      * LinesOnly (omit details - reduces API response size)
      * ForceTimeout - Simulates a timeout. This adds a 30 second delay and error to your API call. This can be used to test your code to ensure it can respond correctly in the case of a dropped connection.
      If you omit the `$include` parameter, the API will assume you want `Summary,Addresses`.
    
      :param include [string] Specifies objects to include in the response after transaction is created
      :param model [CreateTransactionModel] The transaction you wish to create
      :return TransactionModel
    """
    def create_transaction(self, model, include=None):
        return requests.post('{}/api/v2/transactions/create'.format(self.base_url),
                               auth=self.auth, headers=self.client_header, params=include, json=model, 
                               timeout=self.timeout_limit if self.timeout_limit else 10)

    r"""
    Remove lines from an existing unlocked transaction
    
    Remove lines to an existing unlocked transaction.
       The `DeleteLines` API allows you to remove transaction lines from existing unlocked transaction, so that customer will
       be able to delete transaction lines and adjust original transaction the way they like
       A transaction represents a unique potentially taxable action that your company has recorded, and transactions include actions like
       sales, purchases, inventory transfer, and returns (also called refunds).
       You may specify one or more of the following values in the `$include` parameter to fetch additional nested data, using commas to separate multiple values:
       * Lines
       * Details (implies lines)
       * Summary (implies details)
       * Addresses
      * SummaryOnly (omit lines and details - reduces API response size)
      * LinesOnly (omit details - reduces API response size)
       If you omit the `$include` parameter, the API will assume you want `Summary,Addresses`.
    
      :param include [string] Specifies objects to include in the response after transaction is created
      :param model [RemoveTransactionLineModel] information about the transaction and lines to be removed
      :return TransactionModel
    """
    def delete_lines(self, model, include=None):
        return requests.post('{}/api/v2/companies/transactions/lines/delete'.format(self.base_url),
                               auth=self.auth, headers=self.client_header, params=include, json=model, 
                               timeout=self.timeout_limit if self.timeout_limit else 10)

    r"""
    Retrieve a single transaction by code
    
    Get the current transaction identified by this company code, transaction code, and document type.
      A transaction is uniquely identified by `companyCode`, `code` (often called Transaction Code), and `documentType`.
      For compatibility purposes, when this API finds multiple transactions with the same transaction code, and if you have not specified
      the `type` parameter to this API, it will default to selecting the `SalesInvoices` transaction. To change this behavior, use the
      optional `documentType` parameter to specify the specific document type you wish to find.
      If this transaction was adjusted, the return value of this API will be the current transaction with this code.
      You may specify one or more of the following values in the `$include` parameter to fetch additional nested data, using commas to separate multiple values:
      * Lines
      * Details (implies lines)
      * Summary (implies details)
      * Addresses
      * SummaryOnly (omit lines and details - reduces API response size)
      * LinesOnly (omit details - reduces API response size)
    
      :param companyCode [string] The company code of the company that recorded this transaction
      :param transactionCode [string] The transaction code to retrieve
      :param documentType [DocumentType] (Optional): The document type of the transaction to retrieve (See DocumentType::* for a list of allowable values)
      :param include [string] Specifies objects to include in this fetch call
      :return TransactionModel
    """
    def get_transaction_by_code(self, companyCode, transactionCode, include=None):
        return requests.get('{}/api/v2/companies/{}/transactions/{}'.format(self.base_url, companyCode, transactionCode),
                               auth=self.auth, headers=self.client_header, params=include, 
                               timeout=self.timeout_limit if self.timeout_limit else 10)

    r"""
    Retrieve a single transaction by code
    
    DEPRECATED: Please use the `GetTransactionByCode` API instead.
    
      :param companyCode [string] The company code of the company that recorded this transaction
      :param transactionCode [string] The transaction code to retrieve
      :param documentType [DocumentType] The transaction type to retrieve (See DocumentType::* for a list of allowable values)
      :param include [string] Specifies objects to include in this fetch call
      :return TransactionModel
    """
    def get_transaction_by_code_and_type(self, companyCode, transactionCode, documentType, include=None):
        return requests.get('{}/api/v2/companies/{}/transactions/{}/types/{}'.format(self.base_url, companyCode, transactionCode, documentType),
                               auth=self.auth, headers=self.client_header, params=include, 
                               timeout=self.timeout_limit if self.timeout_limit else 10)

    r"""
    Retrieve a single transaction by ID
    
    Get the unique transaction identified by this URL.
      This endpoint retrieves the exact transaction identified by this ID number even if that transaction was later adjusted
      by using the `AdjustTransaction` endpoint.
      A transaction represents a unique potentially taxable action that your company has recorded, and transactions include actions like
      sales, purchases, inventory transfer, and returns (also called refunds).
      You may specify one or more of the following values in the `$include` parameter to fetch additional nested data, using commas to separate multiple values:
      * Lines
      * Details (implies lines)
      * Summary (implies details)
      * Addresses
      * SummaryOnly (omit lines and details - reduces API response size)
      * LinesOnly (omit details - reduces API response size)
    
      :param id_ [int] The unique ID number of the transaction to retrieve
      :param include [string] Specifies objects to include in this fetch call
      :return TransactionModel
    """
    def get_transaction_by_id(self, id_, include=None):
        return requests.get('{}/api/v2/transactions/{}'.format(self.base_url, id_),
                               auth=self.auth, headers=self.client_header, params=include, 
                               timeout=self.timeout_limit if self.timeout_limit else 10)

    r"""
    Retrieve all transactions
    
    List all transactions attached to this company.
      This endpoint is limited to returning 1,000 transactions at a time maximum.
      When listing transactions, you must specify a `date` range filter. If you do not specify a `$filter` that includes a `date` field
      criteria, the query will default to looking at only those transactions with `date` in the past 30 days.
      A transaction represents a unique potentially taxable action that your company has recorded, and transactions include actions like
      sales, purchases, inventory transfer, and returns (also called refunds).
      Search for specific objects using the criteria in the `$filter` parameter; full documentation is available on [Filtering in REST](http://developer.avalara.com/avatax/filtering-in-rest/) .
      Paginate your results using the `$top`, `$skip`, and `$orderby` parameters.
      You may specify one or more of the following values in the `$include` parameter to fetch additional nested data, using commas to separate multiple values:
      * Lines
      * Details (implies lines)
      * Summary (implies details)
      * Addresses
      * SummaryOnly (omit lines and details - reduces API response size)
      * LinesOnly (omit details - reduces API response size)
    
      :param companyCode [string] The company code of the company that recorded this transaction
      :param include [string] Specifies objects to include in this fetch call
      :param filter [string] A filter statement to identify specific records to retrieve. For more information on filtering, see [Filtering in REST](http://developer.avalara.com/avatax/filtering-in-rest/) .
      :param top [int] If nonzero, return no more than this number of results. Used with $skip to provide pagination for large datasets.
      :param skip [int] If nonzero, skip this number of results before returning data. Used with $top to provide pagination for large datasets.
      :param orderBy [string] A comma separated list of sort statements in the format `(fieldname) [ASC|DESC]`, for example `id ASC`.
      :return FetchResult
    """
    def list_transactions_by_company(self, companyCode, include=None):
        return requests.get('{}/api/v2/companies/{}/transactions'.format(self.base_url, companyCode),
                               auth=self.auth, headers=self.client_header, params=include, 
                               timeout=self.timeout_limit if self.timeout_limit else 10)

    r"""
    Lock a single transaction
    
    Lock a transaction uniquely identified by this URL.
      This API is mainly used for connector developer to simulate what happens when Returns product locks a document.
      After this API call succeeds, the document will be locked and can't be voided or adjusted.
      This API is only available to customers in Sandbox with AvaTaxPro subscription. On production servers, this API is available by invitation only.
      If you have more than one document with the same `code`, specify the `documentType` parameter to choose between them.
      A transaction represents a unique potentially taxable action that your company has recorded, and transactions include actions like
      sales, purchases, inventory transfer, and returns (also called refunds).
    
      :param companyCode [string] The company code of the company that recorded this transaction
      :param transactionCode [string] The transaction code to lock
      :param documentType [DocumentType] (Optional): The document type of the transaction to lock. If not provided, the default is SalesInvoice. (See DocumentType::* for a list of allowable values)
      :param model [LockTransactionModel] The lock request you wish to execute
      :return TransactionModel
    """
    def lock_transaction(self, companyCode, transactionCode, model, include=None):
        return requests.post('{}/api/v2/companies/{}/transactions/{}/lock'.format(self.base_url, companyCode, transactionCode),
                               auth=self.auth, headers=self.client_header, params=include, json=model, 
                               timeout=self.timeout_limit if self.timeout_limit else 10)

    r"""
    Create a refund for a transaction
    
    Create a refund for a transaction.
      The `RefundTransaction` API allows you to quickly and easily create a `ReturnInvoice` representing a refund
      for a previously created `SalesInvoice` transaction. You can choose to create a full or partial refund, and
      specify individual line items from the original sale for refund.
      The `RefundTransaction` API ensures that the tax amount you refund to the customer exactly matches the tax that
      was calculated during the original transaction, regardless of any changes to your company's configuration, rules,
      nexus, or any other setting.
      This API is intended to be a shortcut to allow you to quickly and accurately generate a refund for the following
      common refund scenarios:
      * A full refund of a previous sale
      * Refunding the tax that was charged on a previous sale, when the customer provides an exemption certificate after the purchase
      * Refunding one or more items (lines) from a previous sale
      * Granting a customer a percentage refund of a previous sale
      For more complex scenarios than the ones above, please use `CreateTransaction` with document type `ReturnInvoice` to
      create a custom refund transaction.
      You may specify one or more of the following values in the `$include` parameter to fetch additional nested data, using commas to separate multiple values:
      * Lines
      * Details (implies lines)
      * Summary (implies details)
      * Addresses
      * SummaryOnly (omit lines and details - reduces API response size)
      * LinesOnly (omit details - reduces API response size)
      If you omit the `$include` parameter, the API will assume you want `Summary,Addresses`.
    
      :param companyCode [string] The code of the company that made the original sale
      :param transactionCode [string] The transaction code of the original sale
      :param include [string] Specifies objects to include in the response after transaction is created
      :param documentType [DocumentType] (Optional): The document type of the transaction to refund. If not provided, the default is SalesInvoice. (See DocumentType::* for a list of allowable values)
      :param useTaxDateOverride [boolean] (Optional): If set to true, processes refund using taxDateOverride rather than taxAmountOverride (Note: taxAmountOverride is not allowed for SST states).
      :param model [RefundTransactionModel] Information about the refund to create
      :return TransactionModel
    """
    def refund_transaction(self, companyCode, transactionCode, model, include=None):
        return requests.post('{}/api/v2/companies/{}/transactions/{}/refund'.format(self.base_url, companyCode, transactionCode),
                               auth=self.auth, headers=self.client_header, params=include, json=model, 
                               timeout=self.timeout_limit if self.timeout_limit else 10)

    r"""
    Perform multiple actions on a transaction
    
    Performs one or more actions against the current transaction uniquely identified by this URL.
      The `SettleTransaction` API call can perform the work of `ChangeCode`, `VerifyTransaction`, and `CommitTransaction`.
      A transaction represents a unique potentially taxable action that your company has recorded, and transactions include actions like
      sales, purchases, inventory transfer, and returns (also called refunds).
      If you have more than one document with the same `code`, specify the `documentType` parameter to choose between them.
      This API is available for users who want to execute more than one action at a time.
    
      :param companyCode [string] The company code of the company that recorded this transaction
      :param transactionCode [string] The transaction code to settle
      :param documentType [DocumentType] (Optional): The document type of the transaction to settle. If not provided, the default is SalesInvoice. (See DocumentType::* for a list of allowable values)
      :param model [SettleTransactionModel] The data from an external system to reconcile against AvaTax
      :return TransactionModel
    """
    def settle_transaction(self, companyCode, transactionCode, model, include=None):
        return requests.post('{}/api/v2/companies/{}/transactions/{}/settle'.format(self.base_url, companyCode, transactionCode),
                               auth=self.auth, headers=self.client_header, params=include, json=model, 
                               timeout=self.timeout_limit if self.timeout_limit else 10)

    r"""
    Uncommit a transaction for reporting
    
    Adjusts a transaction by changing it to an uncommitted status.
      Transactions that have been previously reported to a tax authority by Avalara Managed Returns are considered `locked` and are
      no longer available to be uncommitted.
    
      :param companyCode [string] The company code of the company that recorded this transaction
      :param transactionCode [string] The transaction code to commit
      :param documentType [DocumentType] (Optional): The document type of the transaction to commit. If not provided, the default is SalesInvoice. (See DocumentType::* for a list of allowable values)
      :return TransactionModel
    """
    def uncommit_transaction(self, companyCode, transactionCode, include=None):
        return requests.post('{}/api/v2/companies/{}/transactions/{}/uncommit'.format(self.base_url, companyCode, transactionCode),
                               auth=self.auth, headers=self.client_header, params=include, 
                               timeout=self.timeout_limit if self.timeout_limit else 10)

    r"""
    Verify a transaction
    
    Verifies that the transaction uniquely identified by this URL matches certain expected values.
      If the transaction does not match these expected values, this API will return an error code indicating which value did not match.
      If you have more than one document with the same `code`, specify the `documentType` parameter to choose between them.
      A transaction represents a unique potentially taxable action that your company has recorded, and transactions include actions like
      sales, purchases, inventory transfer, and returns (also called refunds).
    
      :param companyCode [string] The company code of the company that recorded this transaction
      :param transactionCode [string] The transaction code to settle
      :param documentType [DocumentType] (Optional): The document type of the transaction to verify. If not provided, the default is SalesInvoice. (See DocumentType::* for a list of allowable values)
      :param model [VerifyTransactionModel] The data from an external system to reconcile against AvaTax
      :return TransactionModel
    """
    def verify_transaction(self, companyCode, transactionCode, model, include=None):
        return requests.post('{}/api/v2/companies/{}/transactions/{}/verify'.format(self.base_url, companyCode, transactionCode),
                               auth=self.auth, headers=self.client_header, params=include, json=model, 
                               timeout=self.timeout_limit if self.timeout_limit else 10)

    r"""
    Void a transaction
    
    Voids the current transaction uniquely identified by this URL.
      A transaction represents a unique potentially taxable action that your company has recorded, and transactions include actions like
      sales, purchases, inventory transfer, and returns (also called refunds).
      When you void a transaction, that transaction's status is recorded as `DocVoided`.
      If you have more than one document with the same `code`, specify the `documentType` parameter to choose between them.
      Transactions that have been previously reported to a tax authority by Avalara Managed Returns are no longer available to be voided.
    
      :param companyCode [string] The company code of the company that recorded this transaction
      :param transactionCode [string] The transaction code to void
      :param documentType [DocumentType] (Optional): The document type of the transaction to void. If not provided, the default is SalesInvoice. (See DocumentType::* for a list of allowable values)
      :param model [VoidTransactionModel] The void request you wish to execute
      :return TransactionModel
    """
    def void_transaction(self, companyCode, transactionCode, model, include=None):
        return requests.post('{}/api/v2/companies/{}/transactions/{}/void'.format(self.base_url, companyCode, transactionCode),
                               auth=self.auth, headers=self.client_header, params=include, json=model, 
                               timeout=self.timeout_limit if self.timeout_limit else 10)

    r"""
    Create a new UPC
    
    Create one or more new UPC objects attached to this company.
      A UPC represents a single UPC code in your catalog and matches this product to the tax code identified by this UPC.
    
      :param companyId [int] The ID of the company that owns this UPC.
      :param model [UPCModel] The UPC you wish to create.
      :return UPCModel
    """
    def create_u_p_cs(self, companyId, model):
        return requests.post('{}/api/v2/companies/{}/upcs'.format(self.base_url, companyId),
                               auth=self.auth, headers=self.client_header, json=model, 
                               timeout=self.timeout_limit if self.timeout_limit else 10)

    r"""
    Delete a single UPC
    
    Marks the UPC object identified by this URL as deleted.
    
      :param companyId [int] The ID of the company that owns this UPC.
      :param id_ [int] The ID of the UPC you wish to delete.
      :return ErrorDetail
    """
    def delete_u_p_c(self, companyId, id_):
        return requests.delete('{}/api/v2/companies/{}/upcs/{}'.format(self.base_url, companyId, id_),
                               auth=self.auth, headers=self.client_header, params=None, 
                               timeout=self.timeout_limit if self.timeout_limit else 10)

    r"""
    Retrieve a single UPC
    
    Get the UPC object identified by this URL.
      A UPC represents a single UPC code in your catalog and matches this product to the tax code identified by this UPC.
    
      :param companyId [int] The ID of the company that owns this UPC
      :param id_ [int] The primary key of this UPC
      :return UPCModel
    """
    def get_u_p_c(self, companyId, id_):
        return requests.get('{}/api/v2/companies/{}/upcs/{}'.format(self.base_url, companyId, id_),
                               auth=self.auth, headers=self.client_header, params=None, 
                               timeout=self.timeout_limit if self.timeout_limit else 10)

    r"""
    Retrieve UPCs for this company
    
    List all UPC objects attached to this company.
      A UPC represents a single UPC code in your catalog and matches this product to the tax code identified by this UPC.
      Search for specific objects using the criteria in the `$filter` parameter; full documentation is available on [Filtering in REST](http://developer.avalara.com/avatax/filtering-in-rest/) .
      Paginate your results using the `$top`, `$skip`, and `$orderby` parameters.
    
      :param companyId [int] The ID of the company that owns these UPCs
      :param filter [string] A filter statement to identify specific records to retrieve. For more information on filtering, see [Filtering in REST](http://developer.avalara.com/avatax/filtering-in-rest/) .
      :param include [string] A comma separated list of additional data to retrieve.
      :param top [int] If nonzero, return no more than this number of results. Used with $skip to provide pagination for large datasets.
      :param skip [int] If nonzero, skip this number of results before returning data. Used with $top to provide pagination for large datasets.
      :param orderBy [string] A comma separated list of sort statements in the format `(fieldname) [ASC|DESC]`, for example `id ASC`.
      :return FetchResult
    """
    def list_u_p_cs_by_company(self, companyId, include=None):
        return requests.get('{}/api/v2/companies/{}/upcs'.format(self.base_url, companyId),
                               auth=self.auth, headers=self.client_header, params=include, 
                               timeout=self.timeout_limit if self.timeout_limit else 10)

    r"""
    Retrieve all UPCs
    
    Get multiple UPC objects across all companies.
      A UPC represents a single UPC code in your catalog and matches this product to the tax code identified by this UPC.
      Search for specific objects using the criteria in the `$filter` parameter; full documentation is available on [Filtering in REST](http://developer.avalara.com/avatax/filtering-in-rest/) .
      Paginate your results using the `$top`, `$skip`, and `$orderby` parameters.
    
      :param filter [string] A filter statement to identify specific records to retrieve. For more information on filtering, see [Filtering in REST](http://developer.avalara.com/avatax/filtering-in-rest/) .
      :param include [string] A comma separated list of additional data to retrieve.
      :param top [int] If nonzero, return no more than this number of results. Used with $skip to provide pagination for large datasets.
      :param skip [int] If nonzero, skip this number of results before returning data. Used with $top to provide pagination for large datasets.
      :param orderBy [string] A comma separated list of sort statements in the format `(fieldname) [ASC|DESC]`, for example `id ASC`.
      :return FetchResult
    """
    def query_u_p_cs(self, include=None):
        return requests.get('{}/api/v2/upcs'.format(self.base_url),
                               auth=self.auth, headers=self.client_header, params=include, 
                               timeout=self.timeout_limit if self.timeout_limit else 10)

    r"""
    Update a single UPC
    
    Replace the existing UPC object at this URL with an updated object.
      A UPC represents a single UPC code in your catalog and matches this product to the tax code identified by this UPC.
      All data from the existing object will be replaced with data in the object you PUT.
      To set a field's value to null, you may either set its value to null or omit that field from the object you post.
    
      :param companyId [int] The ID of the company that this UPC belongs to.
      :param id_ [int] The ID of the UPC you wish to update
      :param model [UPCModel] The UPC you wish to update.
      :return UPCModel
    """
    def update_u_p_c(self, companyId, id_, model):
        return requests.put('{}/api/v2/companies/{}/upcs/{}'.format(self.base_url, companyId, id_),
                               auth=self.auth, headers=self.client_header, json=model, 
                               timeout=self.timeout_limit if self.timeout_limit else 10)

    r"""
    Create new users
    
    Create one or more new user objects attached to this account.
      A user represents one person with access privileges to make API calls and work with a specific account.
      Users who are account administrators or company users are permitted to create user records to invite
      additional team members to work with AvaTax.
      A newly created user will receive an email inviting them to create their password. This means that you
      must provide a valid email address for all user accounts created.
    
      :param accountId [int] The unique ID number of the account where these users will be created.
      :param model [UserModel] The user or array of users you wish to create.
      :return UserModel
    """
    def create_users(self, accountId, model):
        return requests.post('{}/api/v2/accounts/{}/users'.format(self.base_url, accountId),
                               auth=self.auth, headers=self.client_header, json=model, 
                               timeout=self.timeout_limit if self.timeout_limit else 10)

    r"""
    Retrieve a single user
    
    Get the user object identified by this URL.
      A user represents one person with access privileges to make API calls and work with a specific account.
    
      :param id_ [int] The ID of the user to retrieve.
      :param accountId [int] The accountID of the user you wish to get.
      :param include [string] Optional fetch commands.
      :return UserModel
    """
    def get_user(self, id_, accountId, include=None):
        return requests.get('{}/api/v2/accounts/{}/users/{}'.format(self.base_url, accountId, id_),
                               auth=self.auth, headers=self.client_header, params=include, 
                               timeout=self.timeout_limit if self.timeout_limit else 10)

    r"""
    Retrieve all entitlements for a single user
    
    Return a list of all entitlements to which this user has rights to access.
      Entitlements are a list of specified API calls the user is permitted to make, a list of identifier numbers for companies the user is
      allowed to use, and an access level identifier that indicates what types of access roles the user is allowed to use.
      This API call is intended to provide a validation endpoint to determine, before making an API call, whether this call is likely to succeed.
      For example, if user 567 within account 999 is attempting to create a new child company underneath company 12345, you could preview the user's
      entitlements and predict whether this call would succeed:
      * Retrieve entitlements by calling '/api/v2/accounts/999/users/567/entitlements' . If the call fails, you do not have accurate
       credentials for this user.
      * If the 'accessLevel' field within entitlements is 'None', the call will fail.
      * If the 'accessLevel' field within entitlements is 'SingleCompany' or 'SingleAccount', the call will fail if the companies
       table does not contain the ID number 12345.
      * If the 'permissions' array within entitlements does not contain 'AccountSvc.CompanySave', the call will fail.
      For a full list of defined permissions, please use '/api/v2/definitions/permissions' .
    
      :param id_ [int] The ID of the user to retrieve.
      :param accountId [int] The accountID of the user you wish to get.
      :return UserEntitlementModel
    """
    def get_user_entitlements(self, id_, accountId):
        return requests.get('{}/api/v2/accounts/{}/users/{}/entitlements'.format(self.base_url, accountId, id_),
                               auth=self.auth, headers=self.client_header, params=None, 
                               timeout=self.timeout_limit if self.timeout_limit else 10)

    r"""
    Get information about a username.
    
    You may call this API prior to creating a user, to check if a particular username is available for use. Using this API, you can
      present a friendly experience prior to attempting to create a new user object.
      Please ensure that the query string is url encoded if you wish to check information for a user that contains url-sensitive characters.
    
      :param username [string] The username to search.
      :return UsernameModel
    """
    def get_username(self, include=None):
        return requests.get('{}/api/v2/usernames'.format(self.base_url),
                               auth=self.auth, headers=self.client_header, params=include, 
                               timeout=self.timeout_limit if self.timeout_limit else 10)

    r"""
    Retrieve users for this account
    
    List all user objects attached to this account.
      A user represents one person with access privileges to make API calls and work with a specific account.
      When an API is called using a legacy AvaTax License Key, the API log entry is recorded as being performed by a special user attached to that license key.
      By default, this API will not return a listing of license key users. Users with registrar-level security may call this API to list license key users.
      Search for specific objects using the criteria in the `$filter` parameter; full documentation is available on [Filtering in REST](http://developer.avalara.com/avatax/filtering-in-rest/) .
      Paginate your results using the `$top`, `$skip`, and `$orderby` parameters.
    
      :param accountId [int] The accountID of the user you wish to list.
      :param include [string] Optional fetch commands.
      :param filter [string] A filter statement to identify specific records to retrieve. For more information on filtering, see [Filtering in REST](http://developer.avalara.com/avatax/filtering-in-rest/) .
      :param top [int] If nonzero, return no more than this number of results. Used with $skip to provide pagination for large datasets.
      :param skip [int] If nonzero, skip this number of results before returning data. Used with $top to provide pagination for large datasets.
      :param orderBy [string] A comma separated list of sort statements in the format `(fieldname) [ASC|DESC]`, for example `id ASC`.
      :return FetchResult
    """
    def list_users_by_account(self, accountId, include=None):
        return requests.get('{}/api/v2/accounts/{}/users'.format(self.base_url, accountId),
                               auth=self.auth, headers=self.client_header, params=include, 
                               timeout=self.timeout_limit if self.timeout_limit else 10)

    r"""
    Retrieve all users
    
    Get multiple user objects across all accounts.
      A user represents one person or set of credentials with access privileges to make API calls and work with a specific account. A user can be authenticated
      via either username / password authentication, an OpenID / OAuth Bearer Token, or a legacy AvaTax License Key.
      When an API is called using a legacy AvaTax License Key, the API log entry is recorded as being performed by a special user attached to that license key.
      By default, this API will not return a listing of license key users. Users with registrar-level security may call this API to list license key users.
      Search for specific objects using the criteria in the `$filter` parameter; full documentation is available on [Filtering in REST](http://developer.avalara.com/avatax/filtering-in-rest/) .
      Paginate your results using the `$top`, `$skip`, and `$orderby` parameters.
    
      :param include [string] Optional fetch commands.
      :param filter [string] A filter statement to identify specific records to retrieve. For more information on filtering, see [Filtering in REST](http://developer.avalara.com/avatax/filtering-in-rest/) .
      :param top [int] If nonzero, return no more than this number of results. Used with $skip to provide pagination for large datasets.
      :param skip [int] If nonzero, skip this number of results before returning data. Used with $top to provide pagination for large datasets.
      :param orderBy [string] A comma separated list of sort statements in the format `(fieldname) [ASC|DESC]`, for example `id ASC`.
      :return FetchResult
    """
    def query_users(self, include=None):
        return requests.get('{}/api/v2/users'.format(self.base_url),
                               auth=self.auth, headers=self.client_header, params=include, 
                               timeout=self.timeout_limit if self.timeout_limit else 10)

    r"""
    Update a single user
    
    Replace the existing user object at this URL with an updated object.
      A user represents one person with access privileges to make API calls and work with a specific account.
      All data from the existing object will be replaced with data in the object you PUT.
      To set a field's value to null, you may either set its value to null or omit that field from the object you post.
    
      :param id_ [int] The ID of the user you wish to update.
      :param accountId [int] The accountID of the user you wish to update.
      :param model [UserModel] The user object you wish to update.
      :return UserModel
    """
    def update_user(self, id_, accountId, model):
        return requests.put('{}/api/v2/accounts/{}/users/{}'.format(self.base_url, accountId, id_),
                               auth=self.auth, headers=self.client_header, json=model, 
                               timeout=self.timeout_limit if self.timeout_limit else 10)

    r"""
    Checks if the current user is subscribed to a specific service
    
    Returns a subscription object for the current account, or 404 Not Found if this subscription is not enabled for this account.
      This API call is intended to allow you to identify whether you have the necessary account configuration to access certain
      features of AvaTax, and would be useful in debugging access privilege problems.
    
      :param serviceTypeId [ServiceTypeId] The service to check (See ServiceTypeId::* for a list of allowable values)
      :return SubscriptionModel
    """
    def get_my_subscription(self, serviceTypeId):
        return requests.get('{}/api/v2/utilities/subscriptions/{}'.format(self.base_url, serviceTypeId),
                               auth=self.auth, headers=self.client_header, params=None, 
                               timeout=self.timeout_limit if self.timeout_limit else 10)

    r"""
    List all services to which the current user is subscribed
    
    Returns the list of all subscriptions enabled for the current account.
      This API is intended to help you determine whether you have the necessary subscription to use certain API calls
      within AvaTax.
    
      :return FetchResult
    """
    def list_my_subscriptions(self):
        return requests.get('{}/api/v2/utilities/subscriptions'.format(self.base_url),
                               auth=self.auth, headers=self.client_header, params=None, 
                               timeout=self.timeout_limit if self.timeout_limit else 10)

    r"""
    Tests connectivity and version of the service
    
    This API helps diagnose connectivity problems between your application and AvaTax; you may call this API even
      if you do not have verified connection credentials.
      The results of this API call will help you determine whether your computer can contact AvaTax via the network,
      whether your authentication credentials are recognized, and the roundtrip time it takes to communicate with
      AvaTax.
    
      :return PingResultModel
    """
    def ping(self, timeout=None):
        return requests.get('{}/api/v2/utilities/ping'.format(self.base_url),
<<<<<<< HEAD
                               auth=self.auth, headers=self.client_header, params=None, timeout=timeout if timeout else 10)
=======
                               auth=self.auth, headers=self.client_header, params=None, 
                               timeout=self.timeout_limit if self.timeout_limit else 10)
>>>>>>> e44e1a0b
 <|MERGE_RESOLUTION|>--- conflicted
+++ resolved
@@ -6506,10 +6506,7 @@
     """
     def ping(self, timeout=None):
         return requests.get('{}/api/v2/utilities/ping'.format(self.base_url),
-<<<<<<< HEAD
-                               auth=self.auth, headers=self.client_header, params=None, timeout=timeout if timeout else 10)
-=======
-                               auth=self.auth, headers=self.client_header, params=None, 
-                               timeout=self.timeout_limit if self.timeout_limit else 10)
->>>>>>> e44e1a0b
+                               auth=self.auth, headers=self.client_header, params=None, 
+                               timeout=self.timeout_limit if self.timeout_limit else 10)
+
  